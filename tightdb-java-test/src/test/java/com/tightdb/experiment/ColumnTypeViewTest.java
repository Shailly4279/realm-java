--- conflicted
+++ resolved
@@ -7,10 +7,7 @@
 import com.tightdb.ColumnType;
 import com.tightdb.Table;
 import com.tightdb.TableView;
-<<<<<<< HEAD
 import com.tightdb.test.DataProviderUtil;
-=======
->>>>>>> a63c88c2
 
 public class ColumnTypeViewTest {
     private Table t;
