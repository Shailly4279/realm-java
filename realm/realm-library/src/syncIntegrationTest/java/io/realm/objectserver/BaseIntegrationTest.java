--- conflicted
+++ resolved
@@ -16,7 +16,6 @@
 
 package io.realm.objectserver;
 
-import android.content.Context;
 import android.support.test.InstrumentationRegistry;
 
 import org.junit.AfterClass;
@@ -24,17 +23,6 @@
 
 import io.realm.Realm;
 import io.realm.SyncManager;
-<<<<<<< HEAD
-import io.realm.objectserver.utils.HttpUtils;
-
-class BaseIntegrationTest {
-    protected Context context;
-
-    BaseIntegrationTest() {
-        context = InstrumentationRegistry.getContext();
-
-    }
-=======
 import io.realm.log.LogLevel;
 import io.realm.log.RealmLog;
 import io.realm.objectserver.utils.HttpUtils;
@@ -42,15 +30,10 @@
 public class BaseIntegrationTest {
 
     private static int originalLogLevel;
->>>>>>> ad6f4a4c
 
     @BeforeClass
     public static void setUp () throws Exception {
         SyncManager.Debug.skipOnlineChecking = true;
-<<<<<<< HEAD
-        Realm.init(InstrumentationRegistry.getContext());
-        HttpUtils.startSyncServer();
-=======
         try {
             Realm.init(InstrumentationRegistry.getContext());
             originalLogLevel = RealmLog.getLevel();
@@ -61,20 +44,15 @@
             // If this setup method fails, all unit tests in the class extending it will most likely fail as well.
             RealmLog.error("Could not start Sync Server", e);
         }
->>>>>>> ad6f4a4c
     }
 
     @AfterClass
     public static void tearDown () throws Exception {
-<<<<<<< HEAD
-        HttpUtils.stopSyncServer();
-=======
         try {
             HttpUtils.stopSyncServer();
             RealmLog.setLevel(originalLogLevel);
         } catch (Exception e) {
             RealmLog.error("Failed to stop Sync Server", e);
         }
->>>>>>> ad6f4a4c
     }
 }