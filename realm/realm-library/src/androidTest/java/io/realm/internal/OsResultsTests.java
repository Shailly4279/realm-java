/*
 * Copyright 2017 Realm Inc.
 *
 * Licensed under the Apache License, Version 2.0 (the "License");
 * you may not use this file except in compliance with the License.
 * You may obtain a copy of the License at
 *
 * http://www.apache.org/licenses/LICENSE-2.0
 *
 * Unless required by applicable law or agreed to in writing, software
 * distributed under the License is distributed on an "AS IS" BASIS,
 * WITHOUT WARRANTIES OR CONDITIONS OF ANY KIND, either express or implied.
 * See the License for the specific language governing permissions and
 * limitations under the License.
 */

package io.realm.internal;


import android.support.test.runner.AndroidJUnit4;

import org.junit.After;
import org.junit.Before;
import org.junit.Rule;
import org.junit.Test;
import org.junit.rules.ExpectedException;
import org.junit.runner.RunWith;

import java.lang.ref.WeakReference;
import java.util.ConcurrentModificationException;
import java.util.concurrent.CountDownLatch;
import java.util.concurrent.atomic.AtomicBoolean;
import java.util.concurrent.atomic.AtomicInteger;

import io.realm.RealmChangeListener;
import io.realm.RealmConfiguration;
import io.realm.RealmFieldType;
import io.realm.TestHelper;
import io.realm.internal.core.DescriptorOrdering;
import io.realm.internal.core.QueryDescriptor;
import io.realm.rule.RunInLooperThread;
import io.realm.rule.RunTestInLooperThread;
import io.realm.rule.TestRealmConfigurationFactory;

import static junit.framework.Assert.assertEquals;
import static junit.framework.Assert.assertFalse;
import static junit.framework.Assert.assertTrue;
import static junit.framework.Assert.fail;


@RunWith(AndroidJUnit4.class)
public class OsResultsTests {
    @Rule
    public final TestRealmConfigurationFactory configFactory = new TestRealmConfigurationFactory();
    @Rule
    public final ExpectedException thrown = ExpectedException.none();
    @Rule
    public final RunInLooperThread looperThread = new RunInLooperThread();

    private final long[] oneNullTable = new long[] {NativeObject.NULLPTR};

    private OsSharedRealm sharedRealm;
    private Table table;

    private long colKey0 = -1;
    private long colKey1 = -1;
    private long colKey2 = -1;
    private long rowKey0 = -1;
    private long rowKey1 = -1;
    private long rowKey2 = -1;
    private long rowKey3 = -1;

    @Before
    public void setUp() {
        sharedRealm = getSharedRealm();
        populateData(sharedRealm);
    }

    @After
    public void tearDown() {
        sharedRealm.close();
    }

    private OsSharedRealm getSharedRealm() {
        RealmConfiguration config = configFactory.createConfiguration();
        return getSharedRealm(config);
    }

    private OsSharedRealm getSharedRealmForLooper() {
        RealmConfiguration config = looperThread.createConfiguration();
        return getSharedRealm(config);
    }

    private OsSharedRealm getSharedRealm(RealmConfiguration config) {
        OsRealmConfig.Builder configBuilder = new OsRealmConfig.Builder(config)
                .autoUpdateNotification(true);
        OsSharedRealm sharedRealm = OsSharedRealm.getInstance(configBuilder);
        sharedRealm.beginTransaction();
        OsObjectStore.setSchemaVersion(sharedRealm, OsObjectStore.SCHEMA_NOT_VERSIONED);
        sharedRealm.commitTransaction();
        return sharedRealm;
    }

    private Table getTable(OsSharedRealm sharedRealm) {
        return sharedRealm.getTable(Table.getTableNameForClass("test_table"));
    }

    private void populateData(OsSharedRealm sharedRealm) {
        sharedRealm.beginTransaction();
        table = sharedRealm.createTable(Table.getTableNameForClass("test_table"));
        // Specify the column types and names
        colKey0 = table.addColumn(RealmFieldType.STRING, "firstName");
        table.addSearchIndex(colKey0);
        colKey1 = table.addColumn(RealmFieldType.STRING, "lastName");
        colKey2 = table.addColumn(RealmFieldType.INTEGER, "age");

        // Add data to the table
        rowKey0 = OsObject.createRow(table);
        table.setString(colKey0, rowKey0, "John", false);
        table.setString(colKey1, rowKey0, "Lee", false);
        table.setLong(colKey2, rowKey0, 4, false);

        rowKey1 = OsObject.createRow(table);
        table.setString(colKey0, rowKey1, "John", false);
        table.setString(colKey1, rowKey1, "Anderson", false);
        table.setLong(colKey2, rowKey1, 3, false);

        rowKey2 = OsObject.createRow(table);
        table.setString(colKey0, rowKey2, "Erik", false);
        table.setString(colKey1, rowKey2, "Lee", false);
        table.setLong(colKey2, rowKey2, 1, false);

        rowKey3 = OsObject.createRow(table);
        table.setString(colKey0, rowKey3, "Henry", false);
        table.setString(colKey1, rowKey3, "Anderson", false);
        table.setLong(colKey2, rowKey3, 1, false);
        sharedRealm.commitTransaction();
    }

    private void addRowAsync(final OsSharedRealm sharedRealm) {
        final CountDownLatch latch = new CountDownLatch(1);
        final RealmConfiguration configuration = sharedRealm.getConfiguration();
        new Thread(new Runnable() {
            @Override
            public void run() {
                OsSharedRealm sharedRealm = getSharedRealm(configuration);
                addRow(sharedRealm);
                sharedRealm.close();
                latch.countDown();
            }
        }).start();
        TestHelper.awaitOrFail(latch);
    }

    private void addRow(OsSharedRealm sharedRealm) {
        sharedRealm.beginTransaction();
        Table table = getTable(sharedRealm);
        OsObject.createRow(table);
        sharedRealm.commitTransaction();
    }

    @Test
    public void constructor_withDistinct() {
        DescriptorOrdering queryDescriptors = new DescriptorOrdering();
        queryDescriptors.appendDistinct(QueryDescriptor.getInstanceForDistinct(null, table, "firstName"));
        OsResults osResults = OsResults.createFromQuery(sharedRealm, table.where(), queryDescriptors);

        assertEquals(3, osResults.size());
        assertEquals("John", osResults.getUncheckedRow(0).getString(colKey0));
        assertEquals("Erik", osResults.getUncheckedRow(1).getString(colKey0));
        assertEquals("Henry", osResults.getUncheckedRow(2).getString(colKey0));
    }


    @Test(expected = UnsupportedOperationException.class)
    public void constructor_queryIsValidated() {
        // OsResults's constructor should call TableQuery.validateQuery()
        OsResults.createFromQuery(sharedRealm, table.where().or());
    }

    @Test
    public void constructor_queryOnDeletedTable() {
        TableQuery query = table.where();
        sharedRealm.beginTransaction();
        assertTrue(OsObjectStore.deleteTableForObject(sharedRealm, table.getClassName()));
        sharedRealm.commitTransaction();
        // Query should be checked before creating OS Results.
        thrown.expect(IllegalStateException.class);
        OsResults.createFromQuery(sharedRealm, query);
    }

    @Test
    public void size() {
        OsResults osResults = OsResults.createFromQuery(sharedRealm, table.where());
        assertEquals(4, osResults.size());
    }

    @Test
    public void where() {
        OsResults osResults = OsResults.createFromQuery(sharedRealm, table.where());
        OsResults osResults2 = OsResults.createFromQuery(sharedRealm, osResults.where().equalTo(new long[] {colKey0}, oneNullTable, "John"));
        OsResults osResults3 = OsResults.createFromQuery(sharedRealm, osResults2.where().equalTo(new long[] {colKey1}, oneNullTable, "Anderson"));

        // A new native Results should be created.
        assertTrue(osResults.getNativePtr() != osResults2.getNativePtr());
        assertTrue(osResults2.getNativePtr() != osResults3.getNativePtr());

        assertEquals(4, osResults.size());
        assertEquals(2, osResults2.size());
        assertEquals(1, osResults3.size());
    }

    @Test
    public void sort() {
<<<<<<< HEAD
        OsResults osResults = OsResults.createFromQuery(sharedRealm, table.where().greaterThan(new long[] {colKey2}, oneNullTable, 1));
        SortDescriptor sortDescriptor = SortDescriptor.getTestInstance(table, new long[] {colKey2});
=======
        OsResults osResults = OsResults.createFromQuery(sharedRealm, table.where().greaterThan(new long[] {2}, oneNullTable, 1));
        QueryDescriptor sortDescriptor = QueryDescriptor.getTestInstance(table, new long[] {2});
>>>>>>> 92c239ca

        OsResults osResults2 = osResults.sort(sortDescriptor);

        // A new native Results should be created.
        assertTrue(osResults.getNativePtr() != osResults2.getNativePtr());
        assertEquals(2, osResults.size());
        assertEquals(2, osResults2.size());

        assertEquals(3, osResults2.getUncheckedRow(0).getLong(colKey2));
        assertEquals(4, osResults2.getUncheckedRow(1).getLong(colKey2));
    }

    @Test
    public void clear() {
        assertEquals(4, table.size());
        OsResults osResults = OsResults.createFromQuery(sharedRealm, table.where());
        sharedRealm.beginTransaction();
        osResults.clear();
        sharedRealm.commitTransaction();
        assertEquals(0, table.size());
    }

    @Test
    public void contains() {
        OsResults osResults = OsResults.createFromQuery(sharedRealm, table.where());
        UncheckedRow row = table.getUncheckedRow(0);
        assertTrue(osResults.contains(row));
    }

    @Test
    public void indexOf() {
<<<<<<< HEAD
        SortDescriptor sortDescriptor = SortDescriptor.getTestInstance(table, new long[] {colKey2});

        OsResults osResults = OsResults.createFromQuery(sharedRealm, table.where(), sortDescriptor, null);
        UncheckedRow row = table.getUncheckedRow(rowKey0);
=======
        DescriptorOrdering queryDescriptors = new DescriptorOrdering();
        queryDescriptors.appendSort(QueryDescriptor.getTestInstance(table, new long[] {2}));

        OsResults osResults = OsResults.createFromQuery(sharedRealm, table.where(), queryDescriptors);
        UncheckedRow row = table.getUncheckedRow(0);
>>>>>>> 92c239ca
        assertEquals(3, osResults.indexOf(row));
    }

    @Test
    public void distinct() {
        OsResults osResults = OsResults.createFromQuery(sharedRealm, table.where().lessThan(new long[] {colKey2}, oneNullTable, 4));

<<<<<<< HEAD
        SortDescriptor distinctDescriptor = SortDescriptor.getTestInstance(table, new long[] {colKey2});
=======
        QueryDescriptor distinctDescriptor = QueryDescriptor.getTestInstance(table, new long[] {2});
>>>>>>> 92c239ca
        OsResults osResults2 = osResults.distinct(distinctDescriptor);

        // A new native Results should be created.
        assertTrue(osResults.getNativePtr() != osResults2.getNativePtr());
        assertEquals(3, osResults.size());
        assertEquals(2, osResults2.size());

        assertEquals(3, osResults2.getUncheckedRow(0).getLong(colKey2));
        assertEquals(1, osResults2.getUncheckedRow(1).getLong(colKey2));
    }

    // 1. Create a results and add listener.
    // 2. Query results should be returned in the next loop.
    @Test
    @RunTestInLooperThread
    public void addListener_shouldBeCalledToReturnTheQueryResults() {
        final OsSharedRealm sharedRealm = getSharedRealmForLooper();
        populateData(sharedRealm);
        Table table = getTable(sharedRealm);

        final OsResults osResults = OsResults.createFromQuery(sharedRealm, table.where());
        looperThread.keepStrongReference(osResults);
        osResults.addListener(osResults, new RealmChangeListener<OsResults>() {
            @Override
            public void onChange(OsResults osResults1) {
                assertEquals(osResults, osResults1);
                assertEquals(4, osResults1.size());
                sharedRealm.close();
                looperThread.testComplete();
            }
        });
    }

    // 1. Create a results and add listener on a non-looper thread.
    // 2. Query results should be returned when refresh() called.
    @Test
    public void addListener_shouldBeCalledWhenRefreshToReturnTheQueryResults() {
        final AtomicBoolean onChangeCalled = new AtomicBoolean(false);
        final OsSharedRealm sharedRealm = getSharedRealm();
        Table table = getTable(sharedRealm);

        final OsResults osResults = OsResults.createFromQuery(sharedRealm, table.where());
        osResults.addListener(osResults, new RealmChangeListener<OsResults>() {
            @Override
            public void onChange(OsResults osResults1) {
                assertEquals(osResults, osResults1);
                assertEquals(4, osResults1.size());
                sharedRealm.close();
                onChangeCalled.set(true);
            }
        });
        sharedRealm.refresh();
        assertTrue(onChangeCalled.get());
    }

    @Test
    public void addListener_shouldBeCalledWhenRefreshAfterLocalCommit() {
        final CountDownLatch latch = new CountDownLatch(2);
        final OsResults osResults = OsResults.createFromQuery(sharedRealm, table.where());
        assertEquals(4, osResults.size()); // See `populateData()`
        osResults.addListener(osResults, new RealmChangeListener<OsResults>() {
            @Override
            public void onChange(OsResults element) {
                if (latch.getCount() == 2) {
                    // triggered by beginTransaction
                    assertEquals(4, osResults.size());
                } else if (latch.getCount() == 1) {
                    // triggered by refresh
                    assertEquals(5, osResults.size());
                } else {
                    fail();
                }
                latch.countDown();
            }
        });
        sharedRealm.beginTransaction();
        OsObject.createRow(table);
        sharedRealm.commitTransaction();
        sharedRealm.refresh();
        TestHelper.awaitOrFail(latch);
    }

    // Local commit will trigger the listener first when beginTransaction gets called then again when call refresh.
    @Test
    public void addListener_triggeredByRefresh() {
        final CountDownLatch latch = new CountDownLatch(1);
        OsResults osResults = OsResults.createFromQuery(sharedRealm, table.where());
        osResults.size();
        osResults.addListener(osResults, new RealmChangeListener<OsResults>() {
            @Override
            public void onChange(OsResults element) {
                assertEquals(1, latch.getCount());
                latch.countDown();
            }
        });

        addRowAsync(sharedRealm);

        sharedRealm.waitForChange();
        sharedRealm.refresh();
        TestHelper.awaitOrFail(latch);
    }

    @Test
    @RunTestInLooperThread
    public void addListener_queryNotReturned() {
        final OsSharedRealm sharedRealm = getSharedRealmForLooper();
        populateData(sharedRealm);
        Table table = getTable(sharedRealm);

        final OsResults osResults = OsResults.createFromQuery(sharedRealm, table.where());
        looperThread.keepStrongReference(osResults);
        osResults.addListener(osResults, new RealmChangeListener<OsResults>() {
            @Override
            public void onChange(OsResults osResults1) {
                assertEquals(osResults, osResults1);
                assertEquals(5, osResults1.size());
                sharedRealm.close();
                looperThread.testComplete();
            }
        });

        addRowAsync(sharedRealm);
    }

    @Test
    @RunTestInLooperThread
    public void addListener_queryReturned() {
        final OsSharedRealm sharedRealm = getSharedRealmForLooper();
        populateData(sharedRealm);
        Table table = getTable(sharedRealm);

        final OsResults osResults = OsResults.createFromQuery(sharedRealm, table.where());
        looperThread.keepStrongReference(osResults);
        assertEquals(4, osResults.size()); // Trigger the query to run.
        osResults.addListener(osResults, new RealmChangeListener<OsResults>() {
            @Override
            public void onChange(OsResults osResults1) {
                assertEquals(osResults, osResults1);
                assertEquals(5, osResults1.size());
                sharedRealm.close();
                looperThread.testComplete();
            }
        });

        addRowAsync(sharedRealm);
    }

    // Local commit will trigger the listener first when beginTransaction gets called then again when transaction
    // committed.
    @Test
    @RunTestInLooperThread
    public void addListener_triggeredByLocalCommit() {
        final OsSharedRealm sharedRealm = getSharedRealmForLooper();
        populateData(sharedRealm);
        Table table = getTable(sharedRealm);
        final AtomicInteger listenerCounter = new AtomicInteger(0);

        final OsResults osResults = OsResults.createFromQuery(sharedRealm, table.where());
        looperThread.keepStrongReference(osResults);
        osResults.addListener(osResults, new RealmChangeListener<OsResults>() {
            @Override
            public void onChange(OsResults osResults1) {
                switch (listenerCounter.getAndIncrement()) {
                    case 0:
                        assertEquals(4, osResults1.size());
                        break;
                    case 1:
                        assertEquals(5, osResults1.size());
                        sharedRealm.close();
                        break;
                    default:
                        fail();
                        break;
                }
            }
        });
        addRow(sharedRealm);
        assertEquals(2, listenerCounter.get());
        looperThread.testComplete();
    }

    private static class TestIterator extends OsResults.Iterator<Integer> {
        TestIterator(OsResults osResults) {
            super(osResults);
        }

        @Override
        protected Integer convertRowToObject(UncheckedRow row) {
            return null;
        }

        boolean isDetached(OsSharedRealm sharedRealm) {
            for (WeakReference<OsResults.Iterator> iteratorRef : sharedRealm.iterators) {
                OsResults.Iterator iterator = iteratorRef.get();
                if (iterator == this) {
                    return false;
                }
            }
            return true;
        }
    }

    @Test
    public void collectionIterator_detach_byBeginTransaction() {
        final OsResults osResults = OsResults.createFromQuery(sharedRealm, table.where());
        TestIterator iterator = new TestIterator(osResults);
        assertFalse(iterator.isDetached(sharedRealm));
        sharedRealm.beginTransaction();
        assertTrue(iterator.isDetached(sharedRealm));
        sharedRealm.commitTransaction();
        assertTrue(iterator.isDetached(sharedRealm));
    }

    @Test
    public void collectionIterator_detach_createdInTransaction() {
        sharedRealm.beginTransaction();
        final OsResults osResults = OsResults.createFromQuery(sharedRealm, table.where());
        TestIterator iterator = new TestIterator(osResults);
        assertTrue(iterator.isDetached(sharedRealm));
    }

    @Test
    public void collectionIterator_invalid_nonLooperThread_byRefresh() {
        final OsResults osResults = OsResults.createFromQuery(sharedRealm, table.where());
        TestIterator iterator = new TestIterator(osResults);
        assertFalse(iterator.isDetached(sharedRealm));
        sharedRealm.refresh();
        thrown.expect(ConcurrentModificationException.class);
        iterator.checkValid();
    }

    @Test
    @RunTestInLooperThread
    public void collectionIterator_invalid_looperThread_byRemoteTransaction() {
        final OsSharedRealm sharedRealm = getSharedRealmForLooper();
        populateData(sharedRealm);
        Table table = getTable(sharedRealm);
        final OsResults osResults = OsResults.createFromQuery(sharedRealm, table.where());
        final TestIterator iterator = new TestIterator(osResults);
        looperThread.keepStrongReference(osResults);
        assertFalse(iterator.isDetached(sharedRealm));
        osResults.addListener(osResults, new RealmChangeListener<OsResults>() {
            @Override
            public void onChange(OsResults element) {
                try {
                    iterator.checkValid();
                    fail();
                } catch (ConcurrentModificationException ignored) {
                }
                sharedRealm.close();
                looperThread.testComplete();
            }
        });

        addRowAsync(sharedRealm);
    }

    @Test
    public void collectionIterator_newInstance_throwsWhenSharedRealmIsClosed() {
        final OsResults osResults = OsResults.createFromQuery(sharedRealm, table.where());
        sharedRealm.close();
        thrown.expect(IllegalStateException.class);
        new TestIterator(osResults);
    }

    @Test
    public void getMode() {
        OsResults osResults = OsResults.createFromQuery(sharedRealm, table.where());
        assertTrue(OsResults.Mode.QUERY == osResults.getMode());
        osResults.firstUncheckedRow(); // Run the query
        assertTrue(OsResults.Mode.TABLEVIEW == osResults.getMode());
    }

    @Test
    public void createSnapshot() {
        OsResults osResults = OsResults.createFromQuery(sharedRealm, table.where());
        OsResults snapshot = osResults.createSnapshot();
        assertTrue(OsResults.Mode.TABLEVIEW == snapshot.getMode());
        thrown.expect(IllegalStateException.class);
        snapshot.addListener(snapshot, new RealmChangeListener<OsResults>() {
            @Override
            public void onChange(OsResults element) {
            }
        });
    }

    @Test
    @RunTestInLooperThread
    public void load() {
        final OsSharedRealm sharedRealm = getSharedRealmForLooper();
        looperThread.closeAfterTest(sharedRealm);
        populateData(sharedRealm);
        final OsResults osResults = OsResults.createFromQuery(sharedRealm, table.where());
        osResults.addListener(osResults, new RealmChangeListener<OsResults>() {
            @Override
            public void onChange(OsResults element) {
                assertTrue(osResults.isLoaded());
                looperThread.testComplete();
            }
        });
        assertFalse(osResults.isLoaded());
        osResults.load();
    }
}<|MERGE_RESOLUTION|>--- conflicted
+++ resolved
@@ -212,13 +212,8 @@
 
     @Test
     public void sort() {
-<<<<<<< HEAD
         OsResults osResults = OsResults.createFromQuery(sharedRealm, table.where().greaterThan(new long[] {colKey2}, oneNullTable, 1));
-        SortDescriptor sortDescriptor = SortDescriptor.getTestInstance(table, new long[] {colKey2});
-=======
-        OsResults osResults = OsResults.createFromQuery(sharedRealm, table.where().greaterThan(new long[] {2}, oneNullTable, 1));
-        QueryDescriptor sortDescriptor = QueryDescriptor.getTestInstance(table, new long[] {2});
->>>>>>> 92c239ca
+        QueryDescriptor sortDescriptor = QueryDescriptor.getTestInstance(table, new long[] {colKey2});
 
         OsResults osResults2 = osResults.sort(sortDescriptor);
 
@@ -250,18 +245,11 @@
 
     @Test
     public void indexOf() {
-<<<<<<< HEAD
-        SortDescriptor sortDescriptor = SortDescriptor.getTestInstance(table, new long[] {colKey2});
-
-        OsResults osResults = OsResults.createFromQuery(sharedRealm, table.where(), sortDescriptor, null);
+        DescriptorOrdering queryDescriptors = new DescriptorOrdering();
+        queryDescriptors.appendSort(QueryDescriptor.getTestInstance(table, new long[] {colKey2}));
+
+        OsResults osResults = OsResults.createFromQuery(sharedRealm, table.where(), queryDescriptors);
         UncheckedRow row = table.getUncheckedRow(rowKey0);
-=======
-        DescriptorOrdering queryDescriptors = new DescriptorOrdering();
-        queryDescriptors.appendSort(QueryDescriptor.getTestInstance(table, new long[] {2}));
-
-        OsResults osResults = OsResults.createFromQuery(sharedRealm, table.where(), queryDescriptors);
-        UncheckedRow row = table.getUncheckedRow(0);
->>>>>>> 92c239ca
         assertEquals(3, osResults.indexOf(row));
     }
 
@@ -269,11 +257,7 @@
     public void distinct() {
         OsResults osResults = OsResults.createFromQuery(sharedRealm, table.where().lessThan(new long[] {colKey2}, oneNullTable, 4));
 
-<<<<<<< HEAD
-        SortDescriptor distinctDescriptor = SortDescriptor.getTestInstance(table, new long[] {colKey2});
-=======
-        QueryDescriptor distinctDescriptor = QueryDescriptor.getTestInstance(table, new long[] {2});
->>>>>>> 92c239ca
+        QueryDescriptor distinctDescriptor = QueryDescriptor.getTestInstance(table, new long[] {colKey2});
         OsResults osResults2 = osResults.distinct(distinctDescriptor);
 
         // A new native Results should be created.
