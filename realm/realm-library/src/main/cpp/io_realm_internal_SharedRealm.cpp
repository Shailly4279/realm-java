<<<<<<< HEAD
/*
 * Copyright 2016 Realm Inc.
 *
 * Licensed under the Apache License, Version 2.0 (the "License");
 * you may not use this file except in compliance with the License.
 * You may obtain a copy of the License at
 *
 * http://www.apache.org/licenses/LICENSE-2.0
 *
 * Unless required by applicable law or agreed to in writing, software
 * distributed under the License is distributed on an "AS IS" BASIS,
 * WITHOUT WARRANTIES OR CONDITIONS OF ANY KIND, either express or implied.
 * See the License for the specific language governing permissions and
 * limitations under the License.
 */

#include <object-store/src/sync/sync_manager.hpp>
=======
>>>>>>> 6ae9848b
#include "io_realm_internal_SharedRealm.h"
#ifdef REALM_ENABLE_SYNC
#include "object-store/src/sync/sync_manager.hpp"
#include "object-store/src/sync/sync_config.hpp"
#endif

#include "object_store.hpp"
#include "shared_realm.hpp"

#include "java_binding_context.hpp"
#include "util.hpp"

using namespace realm;
using namespace realm::_impl;

static_assert(SchemaMode::Automatic ==
                      static_cast<SchemaMode>(io_realm_internal_SharedRealm_SCHEMA_MODE_VALUE_AUTOMATIC), "");
static_assert(SchemaMode::ReadOnly ==
                      static_cast<SchemaMode>(io_realm_internal_SharedRealm_SCHEMA_MODE_VALUE_READONLY), "");
static_assert(SchemaMode::ResetFile ==
                      static_cast<SchemaMode>(io_realm_internal_SharedRealm_SCHEMA_MODE_VALUE_RESET_FILE), "");
static_assert(SchemaMode::Additive ==
                      static_cast<SchemaMode>(io_realm_internal_SharedRealm_SCHEMA_MODE_VALUE_ADDITIVE), "");
static_assert(SchemaMode::Manual ==
              static_cast<SchemaMode>(io_realm_internal_SharedRealm_SCHEMA_MODE_VALUE_MANUAL), "");

JNIEXPORT void JNICALL
Java_io_realm_internal_SharedRealm_nativeInit(JNIEnv *env, jclass, jstring temporary_directory_path)
{
    TR_ENTER()

    try {
        JStringAccessor path(env, temporary_directory_path); // throws
        realm::set_temporary_directory(std::string(path)); // throws
    } CATCH_STD()
}

JNIEXPORT jlong JNICALL
Java_io_realm_internal_SharedRealm_nativeCreateConfig(JNIEnv *env, jclass, jstring realm_path, jbyteArray key,
        jbyte schema_mode, jboolean in_memory, jboolean cache, jboolean disable_format_upgrade,
        jboolean auto_change_notification, jstring sync_server_url, jstring sync_user_token)
{
    TR_ENTER()

    try {
        JStringAccessor path(env, realm_path); // throws
        JniByteArray key_array(env, key);
        Realm::Config *config = new Realm::Config();
        config->path = path;
        config->encryption_key = key_array;
        config->schema_mode = static_cast<SchemaMode>(schema_mode);
        config->in_memory = in_memory;
        config->cache = cache;
        config->disable_format_upgrade = disable_format_upgrade;
        config->automatic_change_notifications = auto_change_notification;
#ifdef REALM_ENABLE_SYNC
        if (sync_server_url) {
            JStringAccessor url(env, sync_server_url);
            JStringAccessor token(env, sync_user_token);
            // FIXME: Ignore User token for now. Will be fixed when moving to OS
            // For now the Java session takes care of users
            config->sync_config = std::make_shared<SyncConfig>(nullptr, url, SyncSessionStopPolicy::Immediately,
                                                               nullptr, nullptr);
            // FIXME: Sync session is handled by java now. Remove this when adapt to OS sync implementation.
            config->sync_config->create_session = false;
        }
#endif
        return reinterpret_cast<jlong>(config);
    } CATCH_STD()

    return static_cast<jlong>(NULL);
}

JNIEXPORT void JNICALL
Java_io_realm_internal_SharedRealm_nativeCloseConfig(JNIEnv*, jclass, jlong config_ptr)
{
    TR_ENTER_PTR(config_ptr)

    auto config = reinterpret_cast<realm::Realm::Config*>(config_ptr);
    delete config;
}

JNIEXPORT jlong JNICALL
Java_io_realm_internal_SharedRealm_nativeGetSharedRealm(JNIEnv *env, jclass, jlong config_ptr, jobject notifier)
{
    TR_ENTER_PTR(config_ptr)

    auto config = reinterpret_cast<realm::Realm::Config*>(config_ptr);
    try {
        auto shared_realm = Realm::get_shared_realm(*config);
        shared_realm->m_binding_context = JavaBindingContext::create(env, notifier);
        // advance_read needs to be handled by Java because of async query.
        shared_realm->set_auto_refresh(false);
        return reinterpret_cast<jlong>(new SharedRealm(std::move(shared_realm)));
    } CATCH_STD()
    return static_cast<jlong>(NULL);
}

JNIEXPORT void JNICALL
Java_io_realm_internal_SharedRealm_nativeCloseSharedRealm(JNIEnv*, jclass, jlong shared_realm_ptr)
{
    TR_ENTER_PTR(shared_realm_ptr)

    auto ptr = reinterpret_cast<SharedRealm*>(shared_realm_ptr);
    delete ptr;
}

JNIEXPORT void JNICALL
Java_io_realm_internal_SharedRealm_nativeBeginTransaction(JNIEnv *env, jclass, jlong shared_realm_ptr)
{
    TR_ENTER_PTR(shared_realm_ptr)

    auto shared_realm = *(reinterpret_cast<SharedRealm*>(shared_realm_ptr));
    try {
        shared_realm->begin_transaction();
    } CATCH_STD()
}

JNIEXPORT void JNICALL
Java_io_realm_internal_SharedRealm_nativeCommitTransaction(JNIEnv *env, jclass, jlong shared_realm_ptr)
{
    TR_ENTER_PTR(shared_realm_ptr)

    auto shared_realm = *(reinterpret_cast<SharedRealm*>(shared_realm_ptr));
    try {
        shared_realm->commit_transaction();
    } CATCH_STD()
}

JNIEXPORT void JNICALL
Java_io_realm_internal_SharedRealm_nativeCancelTransaction(JNIEnv *env, jclass, jlong shared_realm_ptr)
{
    TR_ENTER_PTR(shared_realm_ptr)

    auto shared_realm = *(reinterpret_cast<SharedRealm*>(shared_realm_ptr));
    try {
        shared_realm->cancel_transaction();
    } CATCH_STD()
}


JNIEXPORT jboolean JNICALL
Java_io_realm_internal_SharedRealm_nativeIsInTransaction(JNIEnv*, jclass, jlong shared_realm_ptr)
{
    TR_ENTER_PTR(shared_realm_ptr)

    auto shared_realm = *(reinterpret_cast<SharedRealm*>(shared_realm_ptr));
    return static_cast<jboolean>(shared_realm->is_in_transaction());
}

JNIEXPORT jlong JNICALL
Java_io_realm_internal_SharedRealm_nativeReadGroup(JNIEnv *env, jclass , jlong shared_realm_ptr)
{
    TR_ENTER_PTR(shared_realm_ptr)

    auto shared_realm = *(reinterpret_cast<SharedRealm*>(shared_realm_ptr));
    try {
        return reinterpret_cast<jlong>(&shared_realm->read_group());
    } CATCH_STD()

    return static_cast<jlong>(NULL);
}

JNIEXPORT jlong JNICALL
Java_io_realm_internal_SharedRealm_nativeGetVersion(JNIEnv *env, jclass, jlong shared_realm_ptr)
{
    TR_ENTER_PTR(shared_realm_ptr)

    auto shared_realm = *(reinterpret_cast<SharedRealm*>(shared_realm_ptr));
    try {
        return static_cast<jlong>(ObjectStore::get_schema_version(shared_realm->read_group()));
    } CATCH_STD()
}

JNIEXPORT void JNICALL
Java_io_realm_internal_SharedRealm_nativeSetVersion(JNIEnv *env, jclass, jlong shared_realm_ptr, jlong version)
{
    TR_ENTER_PTR(shared_realm_ptr)

    auto shared_realm = *(reinterpret_cast<SharedRealm*>(shared_realm_ptr));
    try {
        if (!shared_realm->is_in_transaction()) {
            std::ostringstream ss;
            ss << "Cannot set schema version when the realm is not in transaction.";
            ThrowException(env, IllegalState, ss.str());
            return;
        }

        ObjectStore::set_schema_version(shared_realm->read_group(), static_cast<uint64_t>(version));
    } CATCH_STD()
}

JNIEXPORT jboolean JNICALL
Java_io_realm_internal_SharedRealm_nativeIsEmpty(JNIEnv *env, jclass, jlong shared_realm_ptr)
{
    TR_ENTER_PTR(shared_realm_ptr)

    auto shared_realm = *(reinterpret_cast<SharedRealm*>(shared_realm_ptr));
    try {
        return static_cast<jboolean>(ObjectStore::is_empty(shared_realm->read_group()));
    } CATCH_STD()
    return JNI_FALSE;
}

JNIEXPORT void JNICALL
Java_io_realm_internal_SharedRealm_nativeRefresh__J(JNIEnv *env, jclass, jlong shared_realm_ptr)
{
    TR_ENTER_PTR(shared_realm_ptr)

    auto shared_realm = *(reinterpret_cast<SharedRealm*>(shared_realm_ptr));
    try {
        shared_realm->refresh();
    } CATCH_STD()
}

JNIEXPORT void JNICALL
Java_io_realm_internal_SharedRealm_nativeRefresh__JJJ(JNIEnv *env, jclass, jlong shared_realm_ptr, jlong version,
        jlong index)
{
    TR_ENTER_PTR(shared_realm_ptr)

    auto shared_realm = *(reinterpret_cast<SharedRealm*>(shared_realm_ptr));
    SharedGroup::VersionID version_id(static_cast<SharedGroup::version_type>(version),
                                     static_cast<uint32_t>(index));
    try {
        using rf = realm::_impl::RealmFriend;
        auto& shared_group = rf::get_shared_group(*shared_realm);
        LangBindHelper::advance_read(shared_group, version_id);
    } CATCH_STD()
}

JNIEXPORT jlongArray JNICALL
Java_io_realm_internal_SharedRealm_nativeGetVersionID(JNIEnv *env, jclass, jlong shared_realm_ptr)
{
    TR_ENTER_PTR(shared_realm_ptr)

    auto shared_realm = *(reinterpret_cast<SharedRealm*>(shared_realm_ptr));
    try {
        using rf = realm::_impl::RealmFriend;
        SharedGroup::VersionID version_id = rf::get_shared_group(*shared_realm).get_version_of_current_transaction();

        jlong version_array[2];
        version_array[0] = static_cast<jlong>(version_id.version);
        version_array[1] = static_cast<jlong>(version_id.index);

        jlongArray version_data = env->NewLongArray(2);
        if (version_data == NULL) {
            ThrowException(env, OutOfMemory, "Could not allocate memory to return versionID.");
            return NULL;
        }
        env->SetLongArrayRegion(version_data, 0, 2, version_array);

        return version_data;
    } CATCH_STD ()

    return NULL;
}

JNIEXPORT jboolean JNICALL
Java_io_realm_internal_SharedRealm_nativeIsClosed(JNIEnv*, jclass, jlong shared_realm_ptr)
{
    TR_ENTER_PTR(shared_realm_ptr)

    auto shared_realm = *(reinterpret_cast<SharedRealm*>(shared_realm_ptr));
    return static_cast<jboolean>(shared_realm->is_closed());
}


JNIEXPORT jlong JNICALL
Java_io_realm_internal_SharedRealm_nativeGetTable(JNIEnv *env, jclass, jlong shared_realm_ptr, jstring table_name)
{
    TR_ENTER_PTR(shared_realm_ptr)

    try {
        JStringAccessor name(env, table_name); // throws
        auto shared_realm = *(reinterpret_cast<SharedRealm*>(shared_realm_ptr));
        if (!shared_realm->read_group().has_table(name) && !shared_realm->is_in_transaction()) {
            std::ostringstream ss;
            ss << "Class " << name << " doesn't exist and the shared Realm is not in transaction.";
            ThrowException(env, IllegalState, ss.str());
            return static_cast<jlong>(NULL);
        }
        Table* pTable = LangBindHelper::get_or_add_table(shared_realm->read_group(), name);
        return reinterpret_cast<jlong>(pTable);
    } CATCH_STD()

    return static_cast<jlong>(NULL);
}

JNIEXPORT jstring JNICALL
Java_io_realm_internal_SharedRealm_nativeGetTableName(JNIEnv *env, jclass, jlong shared_realm_ptr, jint index)
{

    TR_ENTER_PTR(shared_realm_ptr)

    auto shared_realm = *(reinterpret_cast<SharedRealm*>(shared_realm_ptr));
    try {
        return to_jstring(env, shared_realm->read_group().get_table_name(static_cast<size_t>(index)));
    } CATCH_STD()
    return NULL;
}

JNIEXPORT jboolean JNICALL
Java_io_realm_internal_SharedRealm_nativeHasTable(JNIEnv *env, jclass, jlong shared_realm_ptr, jstring table_name)
{
    TR_ENTER_PTR(shared_realm_ptr)

    auto shared_realm = *(reinterpret_cast<SharedRealm*>(shared_realm_ptr));
    try {
        JStringAccessor name(env, table_name);
        return static_cast<jboolean>(shared_realm->read_group().has_table(name));
    } CATCH_STD()
    return JNI_FALSE;
}

JNIEXPORT void JNICALL
Java_io_realm_internal_SharedRealm_nativeRenameTable(JNIEnv *env, jclass, jlong shared_realm_ptr,
        jstring old_table_name, jstring new_table_name)
{
    TR_ENTER_PTR(shared_realm_ptr)

    auto shared_realm = *(reinterpret_cast<SharedRealm*>(shared_realm_ptr));
    try {
        JStringAccessor old_name(env, old_table_name);
        if (!shared_realm->is_in_transaction()) {
            std::ostringstream ss;
            ss << "Class " << old_name << " cannot be removed when the realm is not in transaction.";
            ThrowException(env, IllegalState, ss.str());
            return;
        }
        JStringAccessor new_name(env, new_table_name);
        shared_realm->read_group().rename_table(old_name, new_name);
    } CATCH_STD()
}

JNIEXPORT void JNICALL
Java_io_realm_internal_SharedRealm_nativeRemoveTable(JNIEnv *env, jclass, jlong shared_realm_ptr, jstring table_name)
{
    TR_ENTER_PTR(shared_realm_ptr)

    auto shared_realm = *(reinterpret_cast<SharedRealm*>(shared_realm_ptr));
    try {
        JStringAccessor name(env, table_name);
        if (!shared_realm->is_in_transaction()) {
            std::ostringstream ss;
            ss << "Class " << name << " cannot be removed when the realm is not in transaction.";
            ThrowException(env, IllegalState, ss.str());
            return;
        }
        shared_realm->read_group().remove_table(name);
    } CATCH_STD()
}

JNIEXPORT jlong JNICALL
Java_io_realm_internal_SharedRealm_nativeSize(JNIEnv *env, jclass, jlong shared_realm_ptr)
{
    TR_ENTER_PTR(shared_realm_ptr)

    auto shared_realm = *(reinterpret_cast<SharedRealm*>(shared_realm_ptr));
    try {
        return static_cast<jlong>(shared_realm->read_group().size());
    } CATCH_STD()

    return 0;
}

JNIEXPORT void JNICALL
Java_io_realm_internal_SharedRealm_nativeWriteCopy(JNIEnv *env, jclass, jlong shared_realm_ptr, jstring path,
        jbyteArray key)
{
    TR_ENTER_PTR(shared_realm_ptr);

    auto shared_realm = *(reinterpret_cast<SharedRealm*>(shared_realm_ptr));
    try {
        JStringAccessor path_str(env, path);
        JniByteArray key_buffer(env, key);
        shared_realm->write_copy(path_str, key_buffer);
    } CATCH_STD()
}

JNIEXPORT jboolean JNICALL
Java_io_realm_internal_SharedRealm_nativeWaitForChange(JNIEnv *env, jclass, jlong shared_realm_ptr)
{
    TR_ENTER_PTR(shared_realm_ptr);

    auto shared_realm = *(reinterpret_cast<SharedRealm*>(shared_realm_ptr));
    try {
        using rf = realm::_impl::RealmFriend;
        return static_cast<jboolean>(rf::get_shared_group(*shared_realm).wait_for_change());
    } CATCH_STD()

    return JNI_FALSE;
}

JNIEXPORT void JNICALL
Java_io_realm_internal_SharedRealm_nativeStopWaitForChange(JNIEnv *env, jclass, jlong shared_realm_ptr)
{
    TR_ENTER_PTR(shared_realm_ptr);

    auto shared_realm = *(reinterpret_cast<SharedRealm*>(shared_realm_ptr));
    try {
        using rf = realm::_impl::RealmFriend;
        rf::get_shared_group(*shared_realm).wait_for_change_release();
    } CATCH_STD()
}

JNIEXPORT jboolean JNICALL
Java_io_realm_internal_SharedRealm_nativeCompact(JNIEnv *env, jclass, jlong shared_realm_ptr)
{
    TR_ENTER_PTR(shared_realm_ptr);

    auto shared_realm = *(reinterpret_cast<SharedRealm*>(shared_realm_ptr));
    try {
        return static_cast<jboolean>(shared_realm->compact());
    } CATCH_STD()

    return JNI_FALSE;
}

JNIEXPORT jlong JNICALL
Java_io_realm_internal_SharedRealm_nativeGetSnapshotVersion(JNIEnv *env, jclass, jlong sharedRealmPtr)
{
    TR_ENTER_PTR(sharedRealmPtr)

    auto shared_realm = *(reinterpret_cast<SharedRealm*>(sharedRealmPtr));
    try {
        using rf = realm::_impl::RealmFriend;
        auto& shared_group = rf::get_shared_group(*shared_realm);
        return LangBindHelper::get_version_of_latest_snapshot(shared_group);
    } CATCH_STD ()
    return 0;
}

JNIEXPORT void JNICALL
Java_io_realm_internal_SharedRealm_nativeUpdateSchema(JNIEnv *env, jclass, jlong nativePtr,
                                                      jlong nativeSchemaPtr, jlong version) {
    TR_ENTER()
    try {
        auto shared_realm = *(reinterpret_cast<SharedRealm*>(nativePtr));
        auto *schema = reinterpret_cast<Schema*>(nativeSchemaPtr);
        shared_realm->update_schema(*schema, static_cast<uint64_t>(version));
    }
    CATCH_STD()
}

<|MERGE_RESOLUTION|>--- conflicted
+++ resolved
@@ -1,4 +1,3 @@
-<<<<<<< HEAD
 /*
  * Copyright 2016 Realm Inc.
  *
@@ -15,9 +14,6 @@
  * limitations under the License.
  */
 
-#include <object-store/src/sync/sync_manager.hpp>
-=======
->>>>>>> 6ae9848b
 #include "io_realm_internal_SharedRealm.h"
 #ifdef REALM_ENABLE_SYNC
 #include "object-store/src/sync/sync_manager.hpp"
