import java.security.MessageDigest

apply plugin: 'com.android.library'
apply plugin: 'kotlin-android'
apply plugin: 'kotlin-kapt'
apply plugin: 'com.github.dcendents.android-maven'
apply plugin: 'com.jfrog.artifactory'
apply plugin: 'maven-publish'
apply plugin: 'findbugs'
// apply plugin: 'pmd' FIXME Disabled PMD after upgrading Gradle Plugin. It resulted in a ton of false positives. Review those later.
apply plugin: 'checkstyle'
apply plugin: 'com.github.kt3k.coveralls'
apply plugin: 'de.undercouch.download'
apply plugin: 'net.ltgt.errorprone'

def properties = new Properties()
properties.load(new FileInputStream("${projectDir}/../../dependencies.list"))

ext.coreVersion = properties.getProperty('REALM_SYNC_VERSION')
// empty or comment out this to disable hash checking
ext.coreSha256Hash = properties.getProperty('REALM_SYNC_SHA256')
ext.forceDownloadCore = project.hasProperty('forceDownloadCore') ? project.getProperty('forceDownloadCore').toBoolean() : false

// Set the core source code path. By setting this, the core will be built from source. And coreVersion will be read from
// core source code.
ext.coreSourcePath = project.hasProperty('coreSourcePath') ? file(project.getProperty('coreSourcePath')) : null
// The location of pre-compiled Realm Core/Sync archive.
ext.coreArchiveDir = System.getenv("REALM_CORE_DOWNLOAD_DIR")
if (!ext.coreArchiveDir) {
    ext.coreArchiveDir = ".."
}
ext.coreArchiveFile = rootProject.file("${ext.coreArchiveDir}/realm-sync-android-${project.coreVersion}.tar.gz")
ext.coreDistributionDir = file("${projectDir}/distribution/realm-core/")
ext.coreDir = file("${project.coreDistributionDir.getAbsolutePath()}/core-${project.coreVersion}")
ext.ccachePath = project.findProperty('ccachePath') ?: System.getenv('NDK_CCACHE')
ext.lcachePath = project.findProperty('lcachePath') ?: System.getenv('NDK_LCACHE')
// Set to true to enable linking with debug core.
ext.enableDebugCore = project.hasProperty('enableDebugCore') ? project.getProperty('enableDebugCore') : true

android {
    compileSdkVersion rootProject.compileSdkVersion
    buildToolsVersion rootProject.buildToolsVersion

    defaultConfig {
        minSdkVersion rootProject.minSdkVersion
        targetSdkVersion rootProject.compileSdkVersion
        versionName version
        project.archivesBaseName = "realm-android-library"
        testInstrumentationRunner "androidx.test.runner.AndroidJUnitRunner"
        externalNativeBuild {
            cmake {
                arguments "-DREALM_CORE_DIST_DIR:STRING=${project.coreDir.getAbsolutePath()}",
                        "-DENABLE_DEBUG_CORE=$project.enableDebugCore"
                if (project.ccachePath) arguments "-DNDK_CCACHE=$project.ccachePath"
                if (project.lcachePath) arguments "-DNDK_LCACHE=$project.lcachePath"
                if (project.coreSourcePath) arguments "-DCORE_SOURCE_PATH=${project.coreSourcePath.getAbsolutePath()}"
                if (project.hasProperty('buildTargetABIs') && !project.getProperty('buildTargetABIs').trim().isEmpty()) {
                    abiFilters(*project.getProperty('buildTargetABIs').trim().split('\\s*,\\s*'))
                } else {
                    // "armeabi" and "mips" are no longer supported by the NDK
                    abiFilters 'x86', 'x86_64', 'armeabi-v7a', 'arm64-v8a'
                }
            }
        }

        buildTypes {
            debug {
                javaCompileOptions {
                    annotationProcessorOptions {
                        arguments += [ 'realm.suppressWarnings' : 'false' ]
                    }
                }
            }
        }
    }

    ndkVersion = "21.0.6113669"

    externalNativeBuild {
        cmake {
            path 'src/main/cpp/CMakeLists.txt'
        }
    }

    buildTypes {
        debug {
            // FIXME: If enabled, crashes with https://issuetracker.google.com/issues/37116868
            testCoverageEnabled = false
            // minifyEnabled = true;
            // proguardFiles getDefaultProguardFile('proguard-android.txt'), 'proguard-rules.pro'
        }

        release {
            // minifyEnabled = true;
        }
    }

    sourceSets {
        androidTest {
            java.srcDirs += ['src/androidTest/kotlin', 'src/testUtils/java', 'src/testUtils/kotlin']
        }
        androidTestObjectServer {
<<<<<<< HEAD
            // FIXME: Re-enable integration tests once Stitch Docker image is working
            java.srcDirs += [/*'src/syncIntegrationTest/java', */'src/syncTestUtils/java', 'src/androidTestObjectServer/kotlin']
            // assets.srcDirs += ['src/syncIntegrationTest/assets/']
=======
            java.srcDirs += [/* FIXME 'src/syncIntegrationTest/java', */'src/syncTestUtils/java']
            assets.srcDirs += ['src/syncIntegrationTest/assets/']
>>>>>>> 88148902
        }
    }

    compileOptions {
        sourceCompatibility JavaVersion.VERSION_1_8
        targetCompatibility JavaVersion.VERSION_1_8
    }

    packagingOptions {
        exclude 'META-INF/NOTICE.txt'
        exclude 'META-INF/LICENSE.txt'
        // We did strip with cmake for release build.
        // Please, Gradle, you are not that smart! Pleas DO NOT strip debug symbols for debug build!
        doNotStrip "*/*/*.so"
    }

    lintOptions {
        abortOnError false
    }

    flavorDimensions 'api'

    productFlavors {
        base {
            dimension 'api'
            externalNativeBuild {
                cmake {
                    arguments "-DREALM_FLAVOR=base"
                }
            }
            consumerProguardFiles 'proguard-rules-consumer-common.pro', 'proguard-rules-consumer-base.pro'
            proguardFiles 'proguard-rules-build-common.pro'
        }
        objectServer {
            dimension 'api'
            externalNativeBuild {
                cmake {
                    arguments "-DREALM_FLAVOR=objectServer"
                }
            }
            consumerProguardFiles 'proguard-rules-consumer-common.pro', 'proguard-rules-consumer-objectServer.pro'
            proguardFiles 'proguard-rules-build-common.pro', 'proguard-rules-build-objectServer.pro'
        }
    }

    variantFilter { variant ->
        def names = variant.flavors*.name

        // Ignore the objectServer flavour when building from core source.
        if (coreSourcePath && names.contains("objectServer")) {
            variant.ignore = true
        }
    }
}

project.afterEvaluate {
    tasks.withType(JavaCompile) {
        options.compilerArgs << '-Werror'
    }

    tasks.all { task ->
        android.productFlavors.all { flavor ->
            if (task.name == "publish${flavor.name.capitalize()}PublicationPublicationToMavenLocal") {
                task.dependsOn "assemble${flavor.name.capitalize()}"
            }
        }
    }
}

// enable @ParametersAreNonnullByDefault annotation. See https://blog.jetbrains.com/kotlin/2017/09/kotlin-1-1-50-is-out/
tasks.withType(org.jetbrains.kotlin.gradle.tasks.KotlinCompile).all {
    kotlinOptions {
        freeCompilerArgs = ["-Xjsr305=strict"]
    }
}

coveralls.jacocoReportPath = "${buildDir}/reports/coverage/debug/report.xml"

android.registerTransform(new io.realm.transformer.RealmTransformer(project))
android.registerTransform(new io.realm.buildtransformer.RealmBuildTransformer(
        "base",
        "io.realm.internal.annotations.ObjectServer",
        [
            "io_realm_sync_permissions_ClassPermissionsRealmProxyInterface.class",
            "io_realm_sync_permissions_PermissionRealmProxyInterface.class",
            "io_realm_sync_permissions_PermissionUserRealmProxyInterface.class",
            "io_realm_sync_permissions_RealmPermissionsRealmProxyInterface.class",
            "io_realm_sync_permissions_RoleRealmProxyInterface.class"
        ].toSet()
))

repositories {
    maven { url "https://jitpack.io" }
    mavenCentral()
}

dependencies {

    compileOnly 'io.reactivex.rxjava2:rxjava:2.1.5'
    compileOnly 'com.google.code.findbugs:findbugs-annotations:3.0.1'

    api "io.realm:realm-annotations:${version}"
    implementation 'com.google.code.findbugs:jsr305:3.0.2'
    implementation 'com.getkeepsafe.relinker:relinker:1.4.0'
    implementation('io.reactivex.rxjava2:rxandroid:2.1.1') {
        exclude group: 'io.reactivex.rxjava2', module: 'rxjava'
    }

    kapt project(':realm-annotations-processor') // See https://github.com/realm/realm-java/issues/5799
    objectServerImplementation 'com.squareup.okhttp3:okhttp:3.14.2'

    kaptAndroidTest project(':realm-annotations-processor')
    androidTestImplementation 'io.reactivex.rxjava2:rxjava:2.1.5'
    androidTestImplementation 'io.reactivex.rxjava2:rxandroid:2.1.1'
    androidTestImplementation 'androidx.test.ext:junit:1.1.1'
<<<<<<< HEAD
    androidTestImplementation 'androidx.test:rules:1.1.1'
=======
    androidTestImplementation 'androidx.test:rules:1.2.0'
>>>>>>> 88148902
    androidTestImplementation 'com.google.dexmaker:dexmaker:1.2'
    androidTestImplementation 'com.google.dexmaker:dexmaker-mockito:1.2'
    androidTestImplementation 'org.hamcrest:hamcrest-library:1.3'
    androidTestImplementation "org.jetbrains.kotlin:kotlin-stdlib-jdk7:$kotlin_version"
    androidTestImplementation "org.jetbrains.kotlin:kotlin-reflect:$kotlin_version"
    androidTestImplementation "org.skyscreamer:jsonassert:1.5.0"

    // specify error prone version to prevent sudden failure
    errorprone 'com.google.errorprone:error_prone_core:2.1.2'
}

task sourcesJar(type: Jar) {
    from android.sourceSets.objectServer.java.srcDirs
    from android.sourceSets.main.java.srcDirs
    classifier = 'sources'
}

def betaTag = 'Beta:a:<div style="border-style:solid;border-width:2px">This software is considered in beta phase. ' +
        'It indicates that any public interface can change without prior announcements. ' +
        'Moreover, classes, constructors, and methods annotated as beta are not ' +
        'considered at production quality, and should be used with care.</div>'

task javadoc(type: Javadoc) {
//    source android.sourceSets.objectServer.java.srcDirs
//    source android.sourceSets.main.java.srcDirs
//    source "../../realm-annotations/src/main/java"
    classpath += project.files(android.getBootClasspath().join(File.pathSeparator))
    options {
        title = "Realm ${project.version}"
        memberLevel = JavadocMemberLevel.PUBLIC
        docEncoding = 'UTF-8'
        encoding = 'UTF-8'
        charSet = 'UTF-8'
        locale = 'en_US'
        overview = 'src/overview.html'

        links "https://docs.oracle.com/javase/7/docs/api/"
        links "http://reactivex.io/RxJava/javadoc/"
        linksOffline "https://developer.android.com/reference/", "${project.android.sdkDirectory}/docs/reference"

        tags = [betaTag]
    }
    exclude '**/internal/**'
    exclude '**/BuildConfig.java'
    exclude '**/R.java'
    doLast {
        copy {
            from "src/realm-java-overview.png"
            into "$buildDir/docs/javadoc"
        }
    }
}

task javadocJar(type: Jar, dependsOn: javadoc) {
    classifier = 'javadoc'
    from javadoc.destinationDir
}

task findbugs(type: FindBugs) {
    dependsOn assemble
    group = 'Verification'

    ignoreFailures = false
    effort = "default"
    reportLevel = "medium"
    excludeFilter = file("${projectDir}/../config/findbugs/findbugs-filter.xml")
    classes = files("${projectDir}/build/intermediates/javac")
    source = fileTree('src/main/java/')
    classpath = files()
    reports {
        xml.enabled = false
        html.enabled = true
        xml {
            destination file("$project.buildDir/findbugs/findbugs-output.xml")
        }
        html {
            destination file("$project.buildDir/findbugs/findbugs-output.html")
        }
    }
}

//task pmd(type: Pmd) {
//    group = 'Verification'
//
//    source = fileTree('src/main/java')
//    ruleSetFiles = files("${projectDir}/../config/pmd/ruleset.xml")
//
//    reports {
//        xml.enabled = false
//        html.enabled = true
//    }
//}

// Configure Checkstyle
// Android sourceSets are not sourceSets, so we can't confgure this with the DSL.
task checkstyle(type: Checkstyle) {
    group = 'Verification'

    source 'src'
    include '*/java/**/*.java'
    // Ignore tests for now.
    exclude '*Test*/**'

    // empty classpath
    classpath = files()
}

checkstyle {
    toolVersion ="7.6"

    configFile = file("${projectDir}/../config/checkstyle/checkstyle.xml")

    def configProps = ['proj.module.dir': projectDir.absolutePath]
    configProperties configProps

    ignoreFailures = true
}
check.dependsOn tasks.checkstyle

install {
    repositories.mavenInstaller {
        pom {
            project {
                packaging 'aar'

                // Add your description here
                name 'realm-android-library'
                description 'Realm is a mobile database: a replacement for SQLite & ORMs.'
                url 'http://realm.io'

                // Set your license
                licenses {
                    license {
                        name 'The Apache Software License, Version 2.0'
                        url 'http://www.apache.org/licenses/LICENSE-2.0.txt'
                        distribution 'repo'
                    }
                }
                issueManagement {
                    system 'github'
                    url 'https://github.com/realm/realm-java/issues'
                }
                scm {
                    url 'scm:https://github.com/realm/realm-java'
                    connection 'scm:git@github.com:realm/realm-java.git'
                    developerConnection 'scm:git@github.com:realm/realm-java.git'
                }
            }
        }
    }
}

// The publications doesn't know about our AAR dependencies, so we have to manually add them to the pom
// Credit: http://stackoverflow.com/questions/24743562/gradle-not-including-dependencies-in-published-pom-xml
def createPomDependencies(configurationNames) {
    return {
        def dependenciesNode = asNode().appendNode('dependencies')
        configurationNames.each { configurationName ->
            configurations[configurationName].allDependencies.each {
                if (it.group != null && it.name != null) {
                    def dependencyNode = dependenciesNode.appendNode('dependency')
                    dependencyNode.appendNode('groupId', it.group)
                    dependencyNode.appendNode('artifactId', it.name)
                    dependencyNode.appendNode('version', it.version)

                    //If there are any exclusions in dependency
                    if (it.excludeRules.size() > 0) {
                        def exclusionsNode = dependencyNode.appendNode('exclusions')
                        it.excludeRules.each { rule ->
                            def exclusionNode = exclusionsNode.appendNode('exclusion')
                            exclusionNode.appendNode('groupId', rule.group)
                            exclusionNode.appendNode('artifactId', rule.module)
                        }
                    }
                }
            }
        }
    }
}

publishing {
    publications {
        basePublication(MavenPublication) {
            groupId 'io.realm'
            artifactId 'realm-android-library'
            version project.version
            artifact file("${rootDir}/realm-library/build/outputs/aar/realm-android-library-base-release.aar")
            artifact sourcesJar
            artifact javadocJar

            pom.withXml(createPomDependencies(["baseImplementation", "implementation", "baseApi", "api"]))
        }

        objectServerPublication(MavenPublication) {
            groupId 'io.realm'
            artifactId 'realm-android-library-object-server'
            version project.version
            artifact file("${rootDir}/realm-library/build/outputs/aar/realm-android-library-objectServer-release.aar")
            artifact sourcesJar
            artifact javadocJar

            pom.withXml(createPomDependencies(["objectServerImplementation", "implementation", "objectServerApi", "api"]))
        }
    }
    repositories {
        maven {
            credentials(AwsCredentials) {
                accessKey project.hasProperty('s3AccessKey') ? s3AccessKey : 'noAccessKey'
                secretKey project.hasProperty('s3SecretKey') ? s3SecretKey : 'noSecretKey'
            }
            if (project.version.endsWith('-SNAPSHOT')) {
                url "s3://realm-ci-artifacts/maven/snapshots/"
            } else {
                url "s3://realm-ci-artifacts/maven/releases/"
            }
        }
    }
}

artifactory {
    contextUrl = 'https://oss.jfrog.org/artifactory'
    publish {
        repository {
            repoKey = 'oss-snapshot-local'
            username = project.hasProperty('bintrayUser') ? bintrayUser : 'noUser'
            password = project.hasProperty('bintrayKey') ? bintrayKey : 'noKey'
        }
        defaults {
            publications('basePublication', 'objectServerPublication')
            publishPom = true
            publishIvy = false
        }
    }
}

artifacts {
    archives javadocJar
    archives sourcesJar
}


def coreDownloaded = false

task downloadCore() {
    group = 'build setup'
    description = 'Download the latest version of Realm Core'
    def isHashCheckingEnabled = {
        return project.hasProperty('coreSha256Hash') && !project.coreSha256Hash.empty
    }

    def calcSha256Hash = { File targetFile ->
        MessageDigest sha = MessageDigest.getInstance("SHA-256")
        Formatter hexHash = new Formatter()
        sha.digest(targetFile.bytes).each { b -> hexHash.format('%02x', b) }
        return hexHash.toString()
    }

    def shouldDownloadCore = {
        if (coreSourcePath) {
            println "shouldDownloadCore: skipping, using local Core at: ${coreSourcePath}."
            return false
        }

        if (!project.coreArchiveFile.exists()) {
            return true
        }
        if (project.forceDownloadCore) {
            return true
        }
        if (!isHashCheckingEnabled()) {
            println "shouldDownloadCore: skipping hash check(empty \'coreSha256Hash\')."
            return false
        }

        def calculatedHash = calcSha256Hash(project.coreArchiveFile)
        if (project.coreSha256Hash.equalsIgnoreCase(calculatedHash)) {
            return false
        }

        println "Existing archive hash mismatch (Expected: ${project.coreSha256Hash.toLowerCase()}" +
                " but got ${calculatedHash.toLowerCase()}). Download new version."
        return true
    }

    doLast {
        if (shouldDownloadCore()) {
            download {
                src "http://static.realm.io/downloads/sync/realm-sync-android-${project.coreVersion}.tar.gz"
                dest project.coreArchiveFile
                onlyIfNewer false
            }
            coreDownloaded = true

            if (isHashCheckingEnabled()) {
                def calculatedHash = calcSha256Hash(project.coreArchiveFile)
                if (!project.coreSha256Hash.equalsIgnoreCase(calculatedHash)) {
                    throw new GradleException("Invalid checksum for file '" +
                            "${project.coreArchiveFile.getName()}'. Expected " +
                            "${project.coreSha256Hash.toLowerCase()} but got " +
                            "${calculatedHash.toLowerCase()}.")
                }
            } else {
                println 'Skipping hash check (empty \'coreSha256Hash\').'
            }
        }
    }
}

task deployCore(group: 'build setup', description: 'Deploy the latest version of Realm Core') {
    dependsOn {
        downloadCore
    }

    // Build with the output from core source dir. No need to deploy anything.
    onlyIf {
        return !coreSourcePath
    }

    outputs.upToDateWhen {
        // Clean up the coreDir if it is newly downloaded
        if (coreDownloaded) {
            return false
        }

        return project.coreDir.exists()
    }

    doLast {
        // Delete all files to avoid multiple copies of the same header file in Android Studio.
        exec {
            commandLine = [
                    'rm',
                    '-rf',
                    project.coreDistributionDir.getAbsolutePath()
            ]
        }
        copy {
            from tarTree(project.coreArchiveFile)
            into project.coreDir
        }
    }
}

publishToMavenLocal.dependsOn assemble
preBuild.dependsOn deployCore

if (project.hasProperty('dontCleanJniFiles')) {
    project.afterEvaluate {
        tasks.all { task ->
            if (task.name.startsWith('externalNativeBuildClean')) {
                task.enabled = false
            }
        }
    }
} else {
    task cleanExternalBuildFiles(type: Delete) {
        delete project.file('.externalNativeBuild')
        // Clean .so files that were created by old build script (realm/realm-jni/build.gradle).
        delete project.file('src/main/jniLibs')
    }
    clean.dependsOn cleanExternalBuildFiles
}

project.afterEvaluate {
    android.libraryVariants.all { variant ->
        if (project.hasProperty('buildTargetABIs') && project.getProperty('buildTargetABIs').trim().isEmpty()) {
            variant.externalNativeBuildProviders[0].configure {
                enabled = false
            }
        }

        // all Java files must be compiled before native build
        // See https://github.com/android/ndk-samples/issues/284
        android.libraryVariants.all { anotherVariant ->
            if (variant.flavorName == anotherVariant.flavorName) {
                variant.externalNativeBuildProviders[0].configure {
                    dependsOn "compile${anotherVariant.name.capitalize()}JavaWithJavac"
                }
            }
        }
        // as of android gradle plugin 3.0.0-alpha5, generateJsonModel* triggers native build. Java files must be compiled before them.
        android.buildTypes.all { buildType ->
            tasks["generateJsonModel${variant.name.capitalize()}"].dependsOn "compile${variant.flavorName.capitalize()}${buildType.name.capitalize()}JavaWithJavac"
        }
    }
}

android.productFlavors.all { flavor ->
    def librarySuffix = flavor.name == 'base' ? '' : '-object-server'
    def userName = project.findProperty('bintrayUser') ?: 'noUser'
    def accessKey = project.findProperty('bintrayKey') ?: 'noKey'
    def artifactId = "realm-android-library${librarySuffix}"
    // BINTRAY

    task("bintrayAar${flavor.name.capitalize()}", type: Exec) {
        dependsOn "assemble${flavor.name.capitalize()}"
        group = 'Publishing'
        commandLine 'curl',
                '-X',
                'PUT',
                '-T',
                "${buildDir}/outputs/aar/realm-android-library-${flavor.name}-release.aar",
                '-u',
                "${userName}:${accessKey}",
                "https://api.bintray.com/content/realm/maven/${artifactId}/${project.version}/io/realm/${artifactId}/${project.version}/${artifactId}-${project.version}.aar?publish=0"
    }

    task("bintraySources${flavor.name.capitalize()}", type: Exec) {
        dependsOn sourcesJar
        group = 'Publishing'
        commandLine 'curl',
                '-X',
                'PUT',
                '-T',
                "${buildDir}/libs/realm-android-library-${project.version}-sources.jar",
                '-u',
                "${userName}:${accessKey}",
                "https://api.bintray.com/content/realm/maven/${artifactId}/${project.version}/io/realm/${artifactId}/${project.version}/${artifactId}-${project.version}-sources.jar?publish=0"
    }

    task("bintrayJavadoc${flavor.name.capitalize()}", type: Exec) {
        dependsOn javadocJar
        group = 'Publishing'
        commandLine 'curl',
                '-X',
                'PUT',
                '-T',
                "${buildDir}/libs/realm-android-library-${project.version}-javadoc.jar",
                '-u',
                "${userName}:${accessKey}",
                "https://api.bintray.com/content/realm/maven/${artifactId}/${project.version}/io/realm/${artifactId}/${project.version}/${artifactId}-${project.version}-javadoc.jar?publish=0"
    }

    task("bintrayPom${flavor.name.capitalize()}", type: Exec) {
        dependsOn "publish${flavor.name.capitalize()}PublicationPublicationToMavenLocal"
        group = 'Publishing'
        commandLine 'curl',
                '-X',
                'PUT',
                '-T',
                "${buildDir}/publications/${flavor.name}Publication/pom-default.xml",
                '-u',
                "${userName}:${accessKey}",
                "https://api.bintray.com/content/realm/maven/${artifactId}/${project.version}/io/realm/${artifactId}/${project.version}/${artifactId}-${project.version}.pom?publish=0"
    }

    // OJO

    task("ojoAar${flavor.name.capitalize()}", type: Exec) {
        dependsOn "assemble${flavor.name.capitalize()}"
        group = 'Publishing'
        commandLine 'curl',
                '-X',
                'PUT',
                '-T',
                "${buildDir}/outputs/aar/realm-android-library-${flavor.name}-release.aar",
                '-u',
                "${userName}:${accessKey}",
                "https://oss.jfrog.org/artifactory/oss-snapshot-local/io/realm/realm-android-library${librarySuffix}/${project.version}/realm-android-library${librarySuffix}-${project.version}.aar?publish=0"
    }

    task("ojoSources${flavor.name.capitalize()}", type: Exec) {
        dependsOn sourcesJar
        group = 'Publishing'
        commandLine 'curl',
                '-X',
                'PUT',
                '-T',
                "${buildDir}/libs/realm-android-library-${project.version}-sources.jar",
                '-u',
                "${userName}:${accessKey}",
                "https://oss.jfrog.org/artifactory/oss-snapshot-local/io/realm/realm-android-library${librarySuffix}/${project.version}/realm-android-library${librarySuffix}-${project.version}-sources.jar?publish=0"
    }

    task("ojoJavadoc${flavor.name.capitalize()}", type: Exec) {
        dependsOn javadocJar
        group = 'Publishing'
        commandLine 'curl',
                '-X',
                'PUT',
                '-T',
                "${buildDir}/libs/realm-android-library-${project.version}-javadoc.jar",
                '-u',
                "${userName}:${accessKey}",
                "https://oss.jfrog.org/artifactory/oss-snapshot-local/io/realm/realm-android-library${librarySuffix}/${project.version}/realm-android-library${librarySuffix}-${project.version}-javadoc.jar?publish=0"
    }

    task("ojoPom${flavor.name.capitalize()}", type: Exec) {
        dependsOn "publish${flavor.name.capitalize()}PublicationPublicationToMavenLocal"
        group = 'Publishing'
        commandLine 'curl',
                '-X',
                'PUT',
                '-T',
                "${buildDir}/publications/${flavor.name}Publication/pom-default.xml",
                '-u',
                "${userName}:${accessKey}",
                "https://oss.jfrog.org/artifactory/oss-snapshot-local/io/realm/realm-android-library${librarySuffix}/${project.version}/realm-android-library${librarySuffix}-${project.version}.pom?publish=0"
    }

    task("bintray${flavor.name.capitalize()}") {
        dependsOn "bintrayAar${flavor.name.capitalize()}"
        dependsOn "bintraySources${flavor.name.capitalize()}"
        dependsOn "bintrayJavadoc${flavor.name.capitalize()}"
        dependsOn "bintrayPom${flavor.name.capitalize()}"
        group = 'Publishing'
    }

    task("ojo${flavor.name.capitalize()}") {
        dependsOn "ojoAar${flavor.name.capitalize()}"
        dependsOn "ojoSources${flavor.name.capitalize()}"
        dependsOn "ojoJavadoc${flavor.name.capitalize()}"
        dependsOn "ojoPom${flavor.name.capitalize()}"
        group = 'Publishing'
    }
}

// Cannot override bintrayUpload in Gradle 4.9. Most likely due to a bug in
// the gradle-bintray-plugin. So we use `bintrayUploadAll` instead that can
// then depend on the original bintrayUpload task.
task bintrayUploadAll() {
    group = 'Publishing'
}

project.afterEvaluate {
    android.productFlavors.all { flavor ->
        bintrayUploadAll.dependsOn "bintray${flavor.name.capitalize()}"
    }
}

task ojoUpload() {
    android.productFlavors.all { flavor ->
        dependsOn "ojo${flavor.name.capitalize()}"
    }
    group = 'Publishing'
}

static def getValueFromPropertiesFile(File propFile, String key) {
    if (!propFile.isFile() || !propFile.canRead()) {
        return null
    }
    def prop = new Properties()
    def reader = propFile.newReader()
    try {
        prop.load(reader)
    } finally {
        reader.close()
    }
    return prop.get(key)
}<|MERGE_RESOLUTION|>--- conflicted
+++ resolved
@@ -100,14 +100,8 @@
             java.srcDirs += ['src/androidTest/kotlin', 'src/testUtils/java', 'src/testUtils/kotlin']
         }
         androidTestObjectServer {
-<<<<<<< HEAD
-            // FIXME: Re-enable integration tests once Stitch Docker image is working
-            java.srcDirs += [/*'src/syncIntegrationTest/java', */'src/syncTestUtils/java', 'src/androidTestObjectServer/kotlin']
-            // assets.srcDirs += ['src/syncIntegrationTest/assets/']
-=======
             java.srcDirs += [/* FIXME 'src/syncIntegrationTest/java', */'src/syncTestUtils/java']
             assets.srcDirs += ['src/syncIntegrationTest/assets/']
->>>>>>> 88148902
         }
     }
 
@@ -223,11 +217,9 @@
     androidTestImplementation 'io.reactivex.rxjava2:rxjava:2.1.5'
     androidTestImplementation 'io.reactivex.rxjava2:rxandroid:2.1.1'
     androidTestImplementation 'androidx.test.ext:junit:1.1.1'
-<<<<<<< HEAD
+    androidTestImplementation 'com.android.support.test:rules:1.0.2'
     androidTestImplementation 'androidx.test:rules:1.1.1'
-=======
     androidTestImplementation 'androidx.test:rules:1.2.0'
->>>>>>> 88148902
     androidTestImplementation 'com.google.dexmaker:dexmaker:1.2'
     androidTestImplementation 'com.google.dexmaker:dexmaker-mockito:1.2'
     androidTestImplementation 'org.hamcrest:hamcrest-library:1.3'
@@ -585,6 +577,7 @@
 } else {
     task cleanExternalBuildFiles(type: Delete) {
         delete project.file('.externalNativeBuild')
+        delete project.file('.cxx')
         // Clean .so files that were created by old build script (realm/realm-jni/build.gradle).
         delete project.file('src/main/jniLibs')
     }
