apply plugin: 'com.android.library'
apply plugin: 'kotlin-android'
apply plugin: 'kotlin-kapt'
apply plugin: 'com.github.dcendents.android-maven'
apply plugin: 'com.jfrog.artifactory'
apply plugin: 'maven-publish'
apply plugin: 'de.undercouch.download'
apply plugin: 'org.jetbrains.dokka'

// TODO How many of these work on Kotlin?
//apply plugin: 'findbugs'
//apply plugin: 'pmd'
//apply plugin: 'checkstyle'
//apply plugin: 'com.github.kt3k.coveralls'
//apply plugin: 'net.ltgt.errorprone'

android.registerTransform(new io.realm.transformer.RealmTransformer(project))

android {
    compileSdkVersion rootProject.compileSdkVersion
    buildToolsVersion rootProject.buildToolsVersion
    defaultConfig {
        minSdkVersion rootProject.minSdkVersion
        targetSdkVersion rootProject.compileSdkVersion
        versionName version
        project.archivesBaseName = "realm-kotlin-extensions"

        testInstrumentationRunner "android.support.test.runner.AndroidJUnitRunner"
    }
    buildTypes {
        debug {
            // https://youtrack.jetbrains.com/issue/KT-11333
            // Until this is resolved, enabling code coverage will break extension functions
            // during instrumentation testing.
            testCoverageEnabled = false
        }
        release {
            minifyEnabled false
        }
    }

    flavorDimensions 'api'

    productFlavors {
        base {
            dimension 'api'
        }
//        objectServer {
//            dimension 'api'
//        }
    }

    sourceSets {
        main.java.srcDirs += 'src/main/kotlin'
        androidTest.java.srcDirs += ['src/androidTest/kotlin', '../realm-library/src/testUtils/java']
<<<<<<< HEAD
//        objectServer.java.srcDirs += 'src/objectServer/kotlin'
//        androidTestObjectServer.java.srcDirs += 'src/androidTestObjectServer/kotlin'
=======
        objectServer.java.srcDirs += 'src/objectServer/kotlin'
        androidTestObjectServer.java.srcDirs += [
                'src/androidTestObjectServer/kotlin',
                '../realm-library/src/testUtils/java',
                '../realm-library/src/testUtils/kotlin',
                '../realm-library/src/syncTestUtils/java',
        ]
    }

    // Required from Kotlin 1.1.2
    compileOptions {
        targetCompatibility 1.8
        sourceCompatibility 1.8
>>>>>>> 92c239ca
    }
}

dependencies {
    implementation project(':realm-library')
    implementation "org.jetbrains.kotlin:kotlin-stdlib-jdk7:$kotlin_version"
    androidTestImplementation 'junit:junit:4.12'
    androidTestImplementation 'com.android.support.test:runner:1.0.2'
    androidTestImplementation 'com.android.support.test:rules:1.0.2'
    kaptAndroidTest project(':realm-annotations-processor')
    androidTestImplementation "org.jetbrains.kotlin:kotlin-reflect:$kotlin_version"
    androidTestObjectServerImplementation 'com.squareup.okhttp3:okhttp:3.9.0'
    androidTestObjectServerImplementation 'io.reactivex.rxjava2:rxjava:2.1.5'
    androidTestObjectServerImplementation 'com.google.code.findbugs:jsr305:3.0.2'


}

repositories {
    mavenCentral()
}

// enable @ParametersAreNonnullByDefault annotation. See https://blog.jetbrains.com/kotlin/2017/09/kotlin-1-1-50-is-out/
tasks.withType(org.jetbrains.kotlin.gradle.tasks.KotlinCompile).all {
    kotlinOptions {
        freeCompilerArgs = ["-Xjsr305=strict"]
    }
}


task sourcesJar(type: Jar) {
//    from android.sourceSets.objectServer.java.srcDirs
    from android.sourceSets.main.java.srcDirs
    classifier = 'sources'
}

dokka {
    // TODO Filtering is currently not possible https://youtrack.jetbrains.com/issue/KT-21022
    // This means we cannot filter R/BuildConfig files for the time being
    outputFormat = 'html'
    outputDirectory = "$buildDir/dokka"
}

task javadocJar(type: Jar, dependsOn: dokka) {
    classifier = 'javadoc'
    from "$buildDir/dokka"
}

// Deployment

install {
    repositories.mavenInstaller {
        pom {
            project {
                packaging 'aar'

                // Add your description here
                name 'realm-kotlin-extensions'
                description 'Kotlin specific APIs and extension functions for Realm for Android'
                url 'http://realm.io'

                // Set your license
                licenses {
                    license {
                        name 'The Apache Software License, Version 2.0'
                        url 'http://www.apache.org/licenses/LICENSE-2.0.txt'
                        distribution 'repo'
                    }
                }
                issueManagement {
                    system 'github'
                    url 'https://github.com/realm/realm-java/issues'
                }
                scm {
                    url 'scm:https://github.com/realm/realm-java'
                    connection 'scm:git@github.com:realm/realm-java.git'
                    developerConnection 'scm:git@github.com:realm/realm-java.git'
                }
            }
        }
    }
}

// The publications doesn't know about our AAR dependencies, so we have to manually add them to the pom
// Credit: http://stackoverflow.com/questions/24743562/gradle-not-including-dependencies-in-published-pom-xml
def createPomDependencies(configurationNames) {
    return {
        def dependenciesNode = asNode().appendNode('dependencies')
        configurationNames.each { configurationName ->
            configurations[configurationName].allDependencies.each {
                if (it.group != null && it.name != null && it.name != 'realm-library') {
                    def dependencyNode = dependenciesNode.appendNode('dependency')
                    dependencyNode.appendNode('groupId', it.group)
                    dependencyNode.appendNode('artifactId', it.name)
                    dependencyNode.appendNode('version', it.version)

                    //If there are any exclusions in dependency
                    if (it.excludeRules.size() > 0) {
                        def exclusionsNode = dependencyNode.appendNode('exclusions')
                        it.excludeRules.each { rule ->
                            def exclusionNode = exclusionsNode.appendNode('exclusion')
                            exclusionNode.appendNode('groupId', rule.group)
                            exclusionNode.appendNode('artifactId', rule.module)
                        }
                    }
                }
            }
        }
    }
}

publishing {
    publications {
        basePublication(MavenPublication) {
            groupId 'io.realm'
            artifactId 'realm-android-kotlin-extensions'
            version project.version
            artifact file("${rootDir}/kotlin-extensions/build/outputs/aar/realm-kotlin-extensions-base-release.aar")
            artifact sourcesJar
            artifact javadocJar

            pom.withXml(createPomDependencies(["baseImplementation", "implementation", "baseApi", "api"]))
        }

//        objectServerPublication(MavenPublication) {
//            groupId 'io.realm'
//            artifactId 'realm-android-kotlin-extensions-object-server'
//            version project.version
//            artifact file("${rootDir}/kotlin-extensions/build/outputs/aar/realm-kotlin-extensions-objectServer-release.aar")
//            artifact sourcesJar
//            artifact javadocJar
//
//            pom.withXml(createPomDependencies(["objectServerImplementation", "implementation", "objectServerApi", "api"]))
//        }
    }
    repositories {
        maven {
            credentials(AwsCredentials) {
                accessKey project.hasProperty('s3AccessKey') ? s3AccessKey : 'noAccessKey'
                secretKey project.hasProperty('s3SecretKey') ? s3SecretKey : 'noSecretKey'
            }
            if (project.version.endsWith('-SNAPSHOT')) {
                url "s3://realm-ci-artifacts/maven/snapshots/"
            } else {
                url "s3://realm-ci-artifacts/maven/releases/"
            }
        }
    }
}

artifactory {
    contextUrl = 'https://oss.jfrog.org/artifactory'
    publish {
        repository {
            repoKey = 'oss-snapshot-local'
            username = project.hasProperty('bintrayUser') ? bintrayUser : 'noUser'
            password = project.hasProperty('bintrayKey') ? bintrayKey : 'noKey'
        }
        defaults {
//             publications('basePublication', 'objectServerPublication')
             publications('basePublication')
            publishPom = true
            publishIvy = false
        }
    }
}

artifacts {
    archives javadocJar
    archives sourcesJar
}

publishToMavenLocal.dependsOn assemble

android.productFlavors.all { flavor ->
    def librarySuffix = flavor.name == 'base' ? '' : '-object-server'
    def userName = project.findProperty('bintrayUser') ?: 'noUser'
    def accessKey = project.findProperty('bintrayKey') ?: 'noKey'
    def artifactId = "realm-android-kotlin-extensions${librarySuffix}"

    // BINTRAY

    task("bintrayAar${flavor.name.capitalize()}", type: Exec) {
        dependsOn "assemble${flavor.name.capitalize()}"
        group = 'Publishing'
        commandLine 'curl',
                '-X',
                'PUT',
                '-T',
                "${buildDir}/outputs/aar/realm-kotlin-extensions-${flavor.name}-release.aar",
                '-u',
                "${userName}:${accessKey}",
                "https://api.bintray.com/content/realm/maven/${artifactId}/${project.version}/io/realm/${artifactId}/${project.version}/${artifactId}-${project.version}.aar?publish=0"
    }

    task("bintraySources${flavor.name.capitalize()}", type: Exec) {
        dependsOn sourcesJar
        group = 'Publishing'
        commandLine 'curl',
                '-X',
                'PUT',
                '-T',
                "${buildDir}/libs/realm-kotlin-extensions-${project.version}-sources.jar",
                '-u',
                "${userName}:${accessKey}",
                "https://api.bintray.com/content/realm/maven/${artifactId}/${project.version}/io/realm/${artifactId}/${project.version}/${artifactId}-${project.version}-sources.jar?publish=0"
    }

    task("bintrayJavadoc${flavor.name.capitalize()}", type: Exec) {
        dependsOn javadocJar
        group = 'Publishing'
        commandLine 'curl',
                '-X',
                'PUT',
                '-T',
                "${buildDir}/libs/realm-kotlin-extensions-${project.version}-javadoc.jar",
                '-u',
                "${userName}:${accessKey}",
                "https://api.bintray.com/content/realm/maven/${artifactId}/${project.version}/io/realm/${artifactId}/${project.version}/${artifactId}-${project.version}-javadoc.jar?publish=0"
    }

    task("bintrayPom${flavor.name.capitalize()}", type: Exec) {
        dependsOn "publish${flavor.name.capitalize()}PublicationPublicationToMavenLocal"
        group = 'Publishing'
        commandLine 'curl',
                '-X',
                'PUT',
                '-T',
                "${buildDir}/publications/${flavor.name}Publication/pom-default.xml",
                '-u',
                "${userName}:${accessKey}",
                "https://api.bintray.com/content/realm/maven/${artifactId}/${project.version}/io/realm/${artifactId}/${project.version}/${artifactId}-${project.version}.pom?publish=0"
    }

    // OJO

    task("ojoAar${flavor.name.capitalize()}", type: Exec) {
        dependsOn "assemble${flavor.name.capitalize()}"
        group = 'Publishing'
        commandLine 'curl',
                '-X',
                'PUT',
                '-T',
                "${buildDir}/outputs/aar/realm-kotlin-extensions-${flavor.name}-release.aar",
                '-u',
                "${userName}:${accessKey}",
                "https://oss.jfrog.org/artifactory/oss-snapshot-local/io/realm/${artifactId}/${project.version}/${artifactId}-${project.version}.aar?publish=0"
    }

    task("ojoSources${flavor.name.capitalize()}", type: Exec) {
        dependsOn sourcesJar
        group = 'Publishing'
        commandLine 'curl',
                '-X',
                'PUT',
                '-T',
                "${buildDir}/libs/realm-kotlin-extensions-${project.version}-sources.jar",
                '-u',
                "${userName}:${accessKey}",
                "https://oss.jfrog.org/artifactory/oss-snapshot-local/io/realm/${artifactId}/${project.version}/${artifactId}-${project.version}-sources.jar?publish=0"
    }

    task("ojoJavadoc${flavor.name.capitalize()}", type: Exec) {
        dependsOn javadocJar
        group = 'Publishing'
        commandLine 'curl',
                '-X',
                'PUT',
                '-T',
                "${buildDir}/libs/realm-kotlin-extensions-${project.version}-javadoc.jar",
                '-u',
                "${userName}:${accessKey}",
                "https://oss.jfrog.org/artifactory/oss-snapshot-local/io/realm/${artifactId}/${project.version}/${artifactId}-${project.version}-javadoc.jar?publish=0"
    }

    task("ojoPom${flavor.name.capitalize()}", type: Exec) {
        dependsOn "publish${flavor.name.capitalize()}PublicationPublicationToMavenLocal"
        group = 'Publishing'
        commandLine 'curl',
                '-X',
                'PUT',
                '-T',
                "${buildDir}/publications/${flavor.name}Publication/pom-default.xml",
                '-u',
                "${userName}:${accessKey}",
                "https://oss.jfrog.org/artifactory/oss-snapshot-local/io/realm/${artifactId}/${project.version}/${artifactId}-${project.version}.pom?publish=0"
    }

    task("bintray${flavor.name.capitalize()}") {
        dependsOn "bintrayAar${flavor.name.capitalize()}"
        dependsOn "bintraySources${flavor.name.capitalize()}"
        dependsOn "bintrayJavadoc${flavor.name.capitalize()}"
        dependsOn "bintrayPom${flavor.name.capitalize()}"
        group = 'Publishing'
    }

    task("ojo${flavor.name.capitalize()}") {
        dependsOn "ojoAar${flavor.name.capitalize()}"
        dependsOn "ojoSources${flavor.name.capitalize()}"
        dependsOn "ojoJavadoc${flavor.name.capitalize()}"
        dependsOn "ojoPom${flavor.name.capitalize()}"
        group = 'Publishing'
    }
}

// Cannot override bintrayUpload in Gradle 4.9. Most likely due to a bug in
// the gradle-bintray-plugin. So we use `bintrayUploadAll` instead that can
// then depend on the original bintrayUpload task.
task bintrayUploadAll() {
    group = 'Publishing'
}

project.afterEvaluate {
    android.productFlavors.all { flavor ->
        bintrayUploadAll.dependsOn "bintray${flavor.name.capitalize()}"
    }
}

task ojoUpload() {
    android.productFlavors.all { flavor ->
        dependsOn "ojo${flavor.name.capitalize()}"
    }
    group = 'Publishing'
}<|MERGE_RESOLUTION|>--- conflicted
+++ resolved
@@ -53,24 +53,19 @@
     sourceSets {
         main.java.srcDirs += 'src/main/kotlin'
         androidTest.java.srcDirs += ['src/androidTest/kotlin', '../realm-library/src/testUtils/java']
-<<<<<<< HEAD
 //        objectServer.java.srcDirs += 'src/objectServer/kotlin'
-//        androidTestObjectServer.java.srcDirs += 'src/androidTestObjectServer/kotlin'
-=======
-        objectServer.java.srcDirs += 'src/objectServer/kotlin'
-        androidTestObjectServer.java.srcDirs += [
-                'src/androidTestObjectServer/kotlin',
-                '../realm-library/src/testUtils/java',
-                '../realm-library/src/testUtils/kotlin',
-                '../realm-library/src/syncTestUtils/java',
-        ]
+//        androidTestObjectServer.java.srcDirs += [
+//                'src/androidTestObjectServer/kotlin',
+//                '../realm-library/src/testUtils/java',
+//                '../realm-library/src/testUtils/kotlin',
+//                '../realm-library/src/syncTestUtils/java',
+//        ]
     }
 
     // Required from Kotlin 1.1.2
     compileOptions {
         targetCompatibility 1.8
         sourceCompatibility 1.8
->>>>>>> 92c239ca
     }
 }
 
