--- conflicted
+++ resolved
@@ -1570,18 +1570,13 @@
     }
 
     protected native long nativeGetDistinctView(long nativePtr, long columnIndex);
-
-<<<<<<< HEAD
-    // get the table name as it is in the associated publicKeyGroup.
-    protected String getName() {
-=======
+s
     /**
      * Return the table name as it is in the associated group.
      *
      * @return Name of the the table or null if it not part of a group.
      */
     public String getName() {
->>>>>>> 1ad9c317
         return nativeGetName(nativePtr);
     }
 
