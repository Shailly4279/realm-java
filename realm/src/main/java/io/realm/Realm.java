--- conflicted
+++ resolved
@@ -28,6 +28,7 @@
 import com.google.common.collect.Iterables;
 
 import java.io.File;
+import java.lang.ref.SoftReference;
 import java.lang.reflect.Constructor;
 import java.lang.reflect.InvocationTargetException;
 import java.lang.reflect.Method;
@@ -52,16 +53,10 @@
 
 public class Realm {
     public static final String DEFAULT_REALM_NAME = "default.realm";
+    private static final Map<String, ThreadRealm> realms = new HashMap<String, ThreadRealm>();
 
     private static final String TAG = "REALM";
     private static final String TABLE_PREFIX = "class_";
-    private static final Set<String> validatedPaths = Collections.synchronizedSet(new HashSet<String>());
-    private static final ThreadLocal<Map<String, Realm>> realmsCache = new ThreadLocal<Map<String, Realm>>() {
-        @Override
-        protected Map<String, Realm> initialValue() {
-            return new HashMap<String, Realm>();
-        }
-    };
 
     private static SharedGroup.Durability defaultDurability = SharedGroup.Durability.FULL;
     private static boolean autoRefresh = true;
@@ -162,30 +157,6 @@
 
     /**
      * Realm static constructor
-     * @param writableFolder absolute path to a writable directory
-     * @param filename the name of the file to save the Realm to
-     * @param key a 32-byte encryption key
-     * @return an instance of the Realm class
-     */
-    public static Realm create(File writableFolder, String filename) {
-        String absolutePath = new File(writableFolder, filename).getAbsolutePath();
-<<<<<<< HEAD
-        return createAndValidate(absolutePath, true);
-    }
-
-    private static Realm createAndValidate(String absolutePath, boolean validateSchema) {
-        Map<String, Realm> realms = realmsCache.get();
-        Realm realm = realms.get(absolutePath);
-        if (realm == null) {
-            realm = new Realm(absolutePath);
-            realms.put(absolutePath, realm);
-            realmsCache.set(realms);
-=======
-        return create(absolutePath, null);
-    }
-
-    /**
-     * Realm static constructor
      * @param context an Android context
      * @param key a 32-byte encryption key
      * @return an instance of the Realm class
@@ -224,130 +195,130 @@
      */
     public static Realm create(File writableFolder, String filename, byte[] key) {
         String absolutePath = new File(writableFolder, filename).getAbsolutePath();
-        return create(absolutePath, key);
-    }
-
-    private static Realm create(String absolutePath, byte[] key) {
+        return createAndValidate(absolutePath, key, true);
+    }
+
+    private static Realm createAndValidate(String absolutePath, byte[] key, boolean validateSchema) {
         ThreadRealm threadRealm = realms.get(absolutePath);
+        boolean needsValidation = (threadRealm == null);
         if (threadRealm == null) {
             threadRealm = new ThreadRealm(absolutePath, key);
-            realms.put(absolutePath, threadRealm);
         }
         SoftReference<Realm> realmSoftReference = threadRealm.get();
         Realm realm = realmSoftReference.get();
         if (realm == null) {
             // The garbage collector decided to get rid of the realm instance
             threadRealm = new ThreadRealm(absolutePath, key);
-            realms.put(absolutePath, threadRealm);
             realmSoftReference = threadRealm.get();
             realm = realmSoftReference.get();
->>>>>>> 7121a710
-        }
-        if (validateSchema) {
-            // FIXME - get rid fo validatedPaths - only validate if we don't have a cached realm
-            if (!validatedPaths.contains(absolutePath)) {
-                Class<?> validationClass;
-                try {
-                    validationClass = Class.forName("io.realm.ValidationList");
-                } catch (ClassNotFoundException e) {
-                    throw new RealmException("Could not find the generated ValidationList class");
-                }
-                Method getProxyClassesMethod;
-                try {
-                    getProxyClassesMethod = validationClass.getMethod("getProxyClasses");
-                } catch (NoSuchMethodException e) {
-                    throw new RealmException("Could not find the getProxyClasses method in the ValidationList class");
-                }
-                List<String> proxyClasses;
-                try {
-                    proxyClasses = (List<String>) getProxyClassesMethod.invoke(null);
-                } catch (IllegalAccessException e) {
-                    throw new RealmException("Could not execute the getProxyClasses method in the ValidationList class");
-                } catch (InvocationTargetException e) {
-                    throw new RealmException("An exception was thrown in the getProxyClasses method in the ValidationList class");
-                }
-
-<<<<<<< HEAD
-                long version = realm.getVersion();
-                try {
-                    realm.beginTransaction();
+        }
+        if (validateSchema && needsValidation) {
+            Class<?> validationClass;
+            try {
+                validationClass = Class.forName("io.realm.ValidationList");
+            } catch (ClassNotFoundException e) {
+                throw new RealmException("Could not find the generated ValidationList class");
+            }
+            Method getProxyClassesMethod;
+            try {
+                getProxyClassesMethod = validationClass.getMethod("getProxyClasses");
+            } catch (NoSuchMethodException e) {
+                throw new RealmException("Could not find the getProxyClasses method in the ValidationList class");
+            }
+            List<String> proxyClasses;
+            try {
+                proxyClasses = (List<String>) getProxyClassesMethod.invoke(null);
+            } catch (IllegalAccessException e) {
+                throw new RealmException("Could not execute the getProxyClasses method in the ValidationList class");
+            } catch (InvocationTargetException e) {
+                throw new RealmException("An exception was thrown in the getProxyClasses method in the ValidationList class");
+            }
+
+            long version = realm.getVersion();
+            try {
+                realm.beginTransaction();
+                if (version == UNVERSIONED) {
+                    realm.setVersion(0);
+                }
+
+                for (String className : proxyClasses) {
+                    String modelClassName = Iterables.getLast(Splitter.on(".").split(className));
+                    String generatedClassName = "io.realm." + modelClassName + "RealmProxy";
+                    Class<?> generatedClass;
+                    try {
+                        generatedClass = Class.forName(generatedClassName);
+                    } catch (ClassNotFoundException e) {
+                        throw new RealmException("Could not find the generated " + generatedClassName + " class");
+                    }
+
+                    // if not versioned, create table
                     if (version == UNVERSIONED) {
-                        realm.setVersion(0);
-                    }
-
-                    for (String className : proxyClasses) {
-                        String modelClassName = Iterables.getLast(Splitter.on(".").split(className));
-                        String generatedClassName = "io.realm." + modelClassName + "RealmProxy";
-                        Class<?> generatedClass;
+                        Method initTableMethod;
                         try {
-                            generatedClass = Class.forName(generatedClassName);
-                        } catch (ClassNotFoundException e) {
-                            throw new RealmException("Could not find the generated " + generatedClassName + " class");
-                        }
-
-                        // if not versioned, create table
-                        if (version == UNVERSIONED) {
-                            Method initTableMethod;
-                            try {
-                                initTableMethod = generatedClass.getMethod("initTable", new Class[]{ImplicitTransaction.class});
-                            } catch (NoSuchMethodException e) {
-                                throw new RealmException("Could not find the initTable method in the generated " + generatedClassName + " class");
-                            }
-                            try {
-                                initTableMethod.invoke(null, realm.transaction);
-                            } catch (IllegalAccessException e) {
-                                throw new RealmException("Could not execute the initTable method in the " + generatedClassName + " class");
-                            } catch (InvocationTargetException e) {
-                                throw new RealmException("An exception was thrown in the initTable method in the " + generatedClassName + " class");
-                            }
-                        }
-
-                        // validate created table
-                        Method validateMethod;
-                        try {
-                            validateMethod = generatedClass.getMethod("validateTable", new Class[]{ImplicitTransaction.class});
+                            initTableMethod = generatedClass.getMethod("initTable", new Class[]{ImplicitTransaction.class});
                         } catch (NoSuchMethodException e) {
-                            throw new RealmException("Could not find the validateTable method in the generated " + generatedClassName + " class");
+                            throw new RealmException("Could not find the initTable method in the generated " + generatedClassName + " class");
                         }
                         try {
-                            validateMethod.invoke(null, realm.transaction);
+                            initTableMethod.invoke(null, realm.transaction);
                         } catch (IllegalAccessException e) {
-                            throw new RealmException("Could not execute the validateTable method in the " + generatedClassName + " class");
+                            throw new RealmException("Could not execute the initTable method in the " + generatedClassName + " class");
                         } catch (InvocationTargetException e) {
-                            throw new RealmMigrationNeededException(e.getMessage());
+                            throw new RealmException("An exception was thrown in the initTable method in the " + generatedClassName + " class");
                         }
-
-                        // Populate the columnIndices table
-                        Method fieldNamesMethod;
-                        try {
-                            fieldNamesMethod = generatedClass.getMethod("getFieldNames");
-                        } catch (NoSuchMethodException e) {
-                            throw new RealmException("Could not find the getFieldNames method in the generated " + generatedClassName + " class");
+                    }
+
+                    // validate created table
+                    Method validateMethod;
+                    try {
+                        validateMethod = generatedClass.getMethod("validateTable", new Class[]{ImplicitTransaction.class});
+                    } catch (NoSuchMethodException e) {
+                        throw new RealmException("Could not find the validateTable method in the generated " + generatedClassName + " class");
+                    }
+                    try {
+                        validateMethod.invoke(null, realm.transaction);
+                    } catch (IllegalAccessException e) {
+                        throw new RealmException("Could not execute the validateTable method in the " + generatedClassName + " class");
+                    } catch (InvocationTargetException e) {
+                        throw new RealmMigrationNeededException(e.getMessage());
+                    }
+
+                    // Populate the columnIndices table
+                    Method fieldNamesMethod;
+                    try {
+                        fieldNamesMethod = generatedClass.getMethod("getFieldNames");
+                    } catch (NoSuchMethodException e) {
+                        throw new RealmException("Could not find the getFieldNames method in the generated " + generatedClassName + " class");
+                    }
+                    List<String> fieldNames;
+                    try {
+                        fieldNames = (List<String>)fieldNamesMethod.invoke(null);
+                    } catch (IllegalAccessException e) {
+                        throw new RealmException("Could not execute the getFieldNames method in the generated " + generatedClassName + " class");
+                    } catch (InvocationTargetException e) {
+                        throw new RealmException("An exception was thrown in the getFieldNames method in the generated " + generatedClassName + " class");
+                    }
+                    Table table = realm.transaction.getTable(TABLE_PREFIX + modelClassName);
+                    for (String fieldName : fieldNames) {
+                        long columnIndex = table.getColumnIndex(fieldName);
+                        if (columnIndex == -1) {
+                            throw new RealmMigrationNeededException("Column '" + fieldName + "' not found for type '" + modelClassName + "'");
                         }
-                        List<String> fieldNames;
-                        try {
-                            fieldNames = (List<String>)fieldNamesMethod.invoke(null);
-                        } catch (IllegalAccessException e) {
-                            throw new RealmException("Could not execute the getFieldNames method in the generated " + generatedClassName + " class");
-                        } catch (InvocationTargetException e) {
-                            throw new RealmException("An exception was thrown in the getFieldNames method in the generated " + generatedClassName + " class");
-                        }
-                        Table table = realm.transaction.getTable(TABLE_PREFIX + modelClassName);
-                        for (String fieldName : fieldNames) {
-                            long columnIndex = table.getColumnIndex(fieldName);
-                            if (columnIndex == -1) {
-                                throw new RealmMigrationNeededException("Column '" + fieldName + "' not found for type '" + modelClassName + "'");
-                            }
-                            columnIndices.put(modelClassName, fieldName, columnIndex);
-                        }
-                    }
-                    validatedPaths.add(absolutePath);
-                }
-                finally {
-                    realm.commitTransaction();
-                }
-            }
-=======
+                        columnIndices.put(modelClassName, fieldName, columnIndex);
+                    }
+                }
+
+                // cache realm after validation
+                realms.put(absolutePath, threadRealm);
+            }
+            finally {
+                realm.commitTransaction();
+            }
+        }
+
+        return realm;
+    }
+
     // This class stores soft-references to realm objects per thread per realm file
     private static class ThreadRealm extends ThreadLocal<SoftReference<Realm>> {
         private String absolutePath;
@@ -356,23 +327,13 @@
         private ThreadRealm(String absolutePath, byte[] key) {
             this.absolutePath = absolutePath;
             this.key = key;
->>>>>>> 7121a710
-        }
-        return realm;
-    }
-
-    // This class stores soft-references to realm objects per thread per realm file
-    private static class ThreadRealm extends ThreadLocal<Map<String, Realm>> {
+        }
+
         @Override
-<<<<<<< HEAD
-        protected Map<String, Realm> initialValue() {
-            return new HashMap<String, Realm>();
-=======
         protected SoftReference<Realm> initialValue() {
             Realm realm = new Realm(absolutePath, key);
             key = null;
             return new SoftReference<Realm>(realm);
->>>>>>> 7121a710
         }
     }
 
@@ -606,7 +567,6 @@
         getTable(classSpec).clear();
     }
 
-<<<<<<< HEAD
     private long getVersion() {
         if (!transaction.hasTable("metadata")) {
             return UNVERSIONED;
@@ -625,22 +585,14 @@
     }
 
     static public void migrateRealmAtPath(String realmPath, RealmMigration migration) {
-        Realm realm = Realm.createAndValidate(realmPath, false);
+        migrateRealmAtPath(realmPath, null, migration);
+    }
+
+    static public void migrateRealmAtPath(String realmPath, byte [] key, RealmMigration migration) {
+        Realm realm = Realm.createAndValidate(realmPath, key, false);
         realm.beginTransaction();
         realm.setVersion(migration.execute(realm, realm.getVersion()));
         realm.commitTransaction();
-        // Update the cache
-        Map<String, Realm> realms = realmsCache.get();
-        realms.put(realmPath, new Realm(realmPath));
-        realmsCache.set(realms);
-=======
-    private int getVersion() {
-        return version;
-    }
-
-    private void setVersion(int version) {
-        this.version = version;
->>>>>>> 7121a710
     }
 
     /**
