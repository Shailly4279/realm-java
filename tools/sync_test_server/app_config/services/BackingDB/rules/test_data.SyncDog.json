--- conflicted
+++ resolved
@@ -1,9 +1,5 @@
 {
-<<<<<<< HEAD
-    "id": "5ede0729eab8deea4edf057a",
-=======
     "id": "5edea20f0f99fe616bf40add",
->>>>>>> 672a355e
     "database": "test_data",
     "collection": "SyncDog",
     "roles": [
