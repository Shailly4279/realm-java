--- conflicted
+++ resolved
@@ -1,6 +1,3 @@
-<<<<<<< HEAD
-## 3.1.3 (2017-04-20)
-=======
 ## 3.2.0 (YYYY-MM-DD)
 
 ### Deprecated
@@ -14,8 +11,7 @@
 
 ### Internal
 
-## 3.1.3 (YYYY-MM-DD)
->>>>>>> 1f81987b
+## 3.1.3 (2017-04-20)
 
 ### Enhancements
 
