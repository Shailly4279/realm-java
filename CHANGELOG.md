<<<<<<< HEAD
## 3.3.1 (YYYY-MM-DD)
=======
## 3.4.0 (YYYY-MM-DD)
>>>>>>> 50e927cc

### Breaking Changes

### Enhancements

### Bug Fixes

<<<<<<< HEAD
* Accept extra columns against synced Realm (#4706).

=======
>>>>>>> 50e927cc
### Internal


## 3.3.0 (2017-05-24)

### Enhancements

* [ObjectServer] Added two options to `SyncConfiguration` to provide a trusted root CA `trustedRootCA` and to disable SSL validation `disableSSLVerification` (#4371).
* [ObjectServer] Added support for changing passwords through `SyncUser.changePassword()` using an admin user (#4588).

### Bug Fixes

* Queries on proguarded Realm model classes, failed with "Table not found" (#4673).


## 3.2.1 (2017-05-19)

### Enhancements

* Not in transaction illegal state exception message changed to "Cannot modify managed objects outside of a write transaction.".

### Bug Fixes

* [ObjectServer] `schemaVersion` was mistakenly required in order to trigger migrations (#4658).
* [ObjectServer] Fields removed from model classes will now correctly be hidden instead of throwing an exception when opening the Realm (#4658).
* Fixed random crashes which were caused by a race condition in encrypted Realm (#4343).

### Internal

* Upgraded to Realm Sync 1.8.5.
* Upgraded to Realm Core 2.8.0.

## 3.2.0 (2017-05-16)

### Enhancements

* [ObjectServer] Added support for `SyncUser.isAdmin()` (#4353).
* [ObjectServer] Added support for changing passwords through `SyncUser.changePassword()` (#4423).
* [ObjectServer] Added support for `SyncConfiguration.Builder.waitForInitialRemoteData()` (#4270).
* Transient fields are now allowed in model classes, but are implicitly treated as having the `@Ignore` annotation (#4279).
* Added `Realm.refresh()` and `DynamicRealm.refresh()` (#3476).
* Added `Realm.getInstanceAsync()` and `DynamicRealm.getInstanceAsync()` (#2299).
* Added `DynamicRealmObject#linkingObjects(String,String)` to support linking objects on `DynamicRealm` (#4492).
* Added support for read only Realms using `RealmConfiguration.Builder.readOnly()` and `SyncConfiguration.Builder.readOnly()`(#1147).
* Change listeners will now auto-expand variable names to be more descriptive when using Android Studio.
* The `toString()` methods for the standard and dynamic proxies now print "proxy", or "dynamic" before the left bracket enclosing the data.

### Bug Fixes

* `@LinkingObjects` annotation now also works with Kotlin (#4611).

### Internal

* Use separated locks for different `RealmCache`s ($4551).

## 3.1.4 (2017-05-04)

## Bug fixes

* Added missing row validation check in certain cases on invalidated/deleted objects (#4540).
* Initializing Realm is now more resilient if `Context.getFilesDir()` isn't working correctly (#4493).
* `OrderedRealmCollectionSnapshot.get()` returned a wrong object (#4554).
* `onSuccess` callback got triggered infinitely if a synced transaction was committed in the async transaction's `onSuccess` callback (#4594).

## 3.1.3 (2017-04-20)

### Enhancements

* [ObjectServer] Resume synchronization as soon as the connectivity is back (#4141).

### Bug Fixes

* `equals()` and `hashCode()` of managed `RealmObject`s that come from linking objects don't work correctly (#4487).
* Field name was missing in exception message when `null` was set to required field (#4484).
* Now throws `IllegalStateException` when a getter of linking objects is called against deleted or not yet loaded `RealmObject`s (#4499).
* `NullPointerException` caused by local transaction inside the listener of `findFirstAsync()`'s results (#4495).
* Native crash when adding listeners to `RealmObject` after removing listeners from the same `RealmObject` before (#4502).
* Native crash with "Invalid argument" error happened on some Android 7.1.1 devices when opening Realm on external storage (#4461).
* `OrderedRealmCollectionChangeListener` didn't report change ranges correctly when circular link's field changed (#4474).

### Internal

* Upgraded to Realm Sync 1.6.0.
* Upgraded to Realm Core 2.6.1.

## 3.1.2 (2017-04-12)

### Bug Fixes

* Crash caused by JNI couldn't find `OsObject.notifyChangeListeners` when ProGuard is enabled (#4461).
* Incompatible return type of `RealmSchema.getAll()` and `BaseRealm.getSchema()` (#4443).
* Memory leaked when synced Realm was initialized (#4465).
* An `IllegalStateException` will be thrown when starting iterating `OrderedRealmCollection` if the Realm is closed (#4471).

## 3.1.1 (2017-04-07)

### Bug Fixes

* Crash caused by Listeners on `RealmObject` getting triggered the 2nd time with different changed field (#4437).
* Unintentionally exposing `StandardRealmSchema` (#4443).
* Workaround for crashes on specific Samsung devices which are caused by a buggy `memmove` call (#3651).

## 3.1.0 (2017-04-05)

### Breaking Changes

* Updated file format of Realm files. Existing Realm files will automatically be migrated to the new format when they are opened, but older versions of Realm cannot open these files.
* [ObjectServer] Due to file format changes, Realm Object Server 1.3.0 or later is required.

### Enhancements

* Added support for reverse relationships through the `@LinkingObjects` annotation. See `io.realm.annotations.LinkingObjects` for documentation.  
  * This feature is in `@Beta`.
  * Queries on linking objects do not work.  Queries like `where(...).equalTo("field.linkingObjects.id", 7).findAll()` are not yet supported.
  * Backlink verification is incomplete.  Evil code can cause native crashes.
* The listener on `RealmObject` will only be triggered if the object changes (#3894).
* Added `RealmObjectChangeListener` interface that provide detailed information about `RealmObject` field changes.
* Listeners on `RealmList` and `RealmResults` will be triggered immediately when the transaction is committed on the same thread (#4245).
* The real `RealmMigrationNeededException` is now thrown instead of `IllegalArgumentException` if no migration is provided for a Realm that requires it.
* `RealmQuery.distinct()` can be performed on unindexed fields (#2285).
* `targetSdkVersion` is now 25.
* [ObjectServer] In case of a Client Reset, information about the location of the backed up Realm file is now reported through the `ErrorHandler` interface (#4080).
* [ObjectServer] Authentication URLs now automatically append `/auth` if no other path segment is set (#4370).

### Bug Fixes

* Crash with `LogicError` with `Bad version number` on notifier thread (#4369).
* `Realm.migrateRealm(RealmConfiguration)` now fails correctly with an `IllegalArgumentException` if a `SyncConfiguration` is provided (#4075).
* Fixed a potential cause for Realm file corruptions (never reported).
* Add `@Override` annotation to proxy class accessors and stop using raw type in proxy classes in order to remove warnings from javac (#4329).
* `findFirstAsync()` now returns an invalid object if there is no object matches the query condition instead of running the query repeatedly until it can find one (#4352).
* [ObjectServer] Changing the log level after starting a session now works correctly (#4337).

### Internal

* Using the Object Store's Session and SyncManager.
* Upgraded to Realm Sync 1.5.0.
* Upgraded to Realm Core 2.5.1.
* Upgraded Gradle to 3.4.1

## 3.0.0 (2017-02-28)

### Breaking Changes

* `RealmResults.distinct()` returns a new `RealmResults` object instead of filtering on the original object (#2947).
* `RealmResults` is auto-updated continuously. Any transaction on the current thread which may have an impact on the order or elements of the `RealmResults` will change the `RealmResults` immediately instead of change it in the next event loop. The standard `RealmResults.iterator()` will continue to work as normal, which means that you can still delete or modify elements without impacting the iterator. The same is not true for simple for-loops. In some cases a simple for-loop will not work (https://realm.io/docs/java/3.0.0/api/io/realm/OrderedRealmCollection.html#loops), and you must use the new createSnapshot() method.
* `RealmChangeListener` on `RealmObject` will now also be triggered when the object is deleted. Use `RealmObject.isValid()` to check this state(#3138).
* `RealmObject.asObservable()` will now emit the object when it is deleted. Use `RealmObject.isValid()` to check this state (#3138).
* Removed deprecated classes `Logger` and `AndroidLogger` (#4050).

### Deprecated

* `RealmResults.removeChangeListeners()`. Use `RealmResults.removeAllChangeListeners()` instead.
* `RealmObject.removeChangeListeners()`. Use `RealmObject.removeAllChangeListeners()` instead.
* `RealmResults.distinct()` and `RealmResults.distinctAsync()`. Use `RealmQuery.distinct()` and `RealmQuery.distinctAsync()` instead.

### Enhancements

* Added support for sorting by link's field (#672).
* Added `OrderedRealmCollectionSnapshot` class and `OrderedRealmCollection.createSnapshot()` method. `OrderedRealmCollectionSnapshot` is useful when changing `RealmResults` or `RealmList` in simple loops.
* Added `OrderedRealmCollectionChangeListener` interface for supporting fine-grained collection notifications.
* Added support for ChangeListeners on `RealmList`.
* Added `RealmList.asObservable()`.

### Bug Fixes

* Element type checking in `DynamicRealmObject#setList()` (#4252).
* Now throws `IllegalStateException` instead of process crash when any of thread confined methods in `RealmQuery` is called from wrong thread (#4228).
* Now throws `IllegalStateException` when any of thread confined methods in `DynamicRealmObject` is called from wrong thread (#4258).

### Internal

* Use Object Store's `Results` as the backend for `RealmResults` (#3372).
  - Use Object Store's notification mechanism to trigger listeners.
  - Local commits triggers Realm global listener and `RealmObject` listener on current thread immediately instead of in the next event loop.


## 2.3.2 (2017-02-27)

### Bug fixes

* Log levels in JNI layer were all reported as "Error" (#4204).
* Encrypted realms can end up corrupted if many threads are reading and writing at the same time (#4128).
* "Read-only file system" exception when compacting Realm file on external storage (#4140).

### Internal

* Updated to Realm Sync v1.2.1.
* Updated to Realm Core v2.3.2.

### Enhancements

* Improved performance of getters and setters in proxy classes.


## 2.3.1 (2017-02-07)

### Enhancements

* [ObjectServer] The `serverUrl` given to `SyncConfiguration.Builder()` is now more lenient and will also accept only paths as argument (#4144).
* [ObjectServer] Add a timer to refresh periodically the access_token.

### Bug fixes

* NPE problem in SharedRealm.finalize() (#3730).
* `RealmList.contains()` and `RealmResults.contains()` now correctly use custom `equals()` method on Realm model classes.
* Build error when the project is using Kotlin (#4087).
* Bug causing classes to be replaced by classes already in Gradle's classpath (#3568).
* NullPointerException when notifying a single object that it changed (#4086).


## 2.3.0 (2017-01-19)

### Object Server API Changes

* Realm Sync v1.0.0 has been released, and Realm Mobile Platform is no longer considered in beta.
* Breaking change: Location of Realm files are now placed in `getFilesDir()/<userIdentifier>` instead of `getFilesDir()/`.
  This is done in order to support shared Realms among users, while each user retaining their own local copy.
* Breaking change: `SyncUser.all()` now returns Map instead of List.
* Breaking change: Added a default `UserStore` saving users in a Realm file (`RealmFileUserStore`).
* Breaking change: Added multi-user support to `UserStore`. Added `get(String)` and `remove(String)`, removed `remove()` and renamed `get()` to `getCurrent()`.
* Breaking change: Changed the order of arguments to `SyncCredentials.custom()` to match iOS: token, provider, userInfo.
* Added support for `PermissionOffer` and `PermissionOfferResponse` to `SyncUser.getManagementRealm()`.
* Exceptions thrown in error handlers are ignored but logged (#3559).
* Removed unused public constants in `SyncConfiguration` (#4047).
* Fixed bug, preventing Sync client to renew the access token (#4038) (#4039).
* Now `SyncUser.logout()` properly revokes tokens (#3639).

### Bug fixes

* Fixed native memory leak setting the value of a primary key (#3993).
* Activated Realm's annotation processor on connectedTest when the project is using kapt (#4008).
* Fixed "too many open files" issue (#4002).
* Added temporary work-around for bug crashing Samsung Tab 3 devices on startup (#3651).

### Enhancements

* Added `like` predicate for String fields (#3752).

### Internal

* Updated to Realm Sync v1.0.0.
* Added a Realm backup when receiving a Sync client reset message from the server.

## 2.2.2 (2017-01-16)

### Object Server API Changes (In Beta)

* Disabled `Realm.compactRealm()` when sync is enabled as it might corrupt the Realm (https://github.com/realm/realm-core/issues/2345).

### Bug fixes

* "operation not permitted" issue when creating Realm file on some devices' external storage (#3629).
* Crash on API 10 devices (#3726).
* `UnsatisfiedLinkError` caused by `pipe2` (#3945).
* Unrecoverable error with message "Try again" when the notification fifo is full (#3964).
* Realm migration wasn't triggered when the primary key definition was altered (#3966).
* Use phantom reference to solve the finalize time out issue (#2496).

### Enhancements

* All major public classes are now non-final. This is mostly a compromise to support Mockito. All protected fields/methods are still not considered part of the public API and can change without notice (#3869).
* All Realm instances share a single notification daemon thread.
* Fixed Java lint warnings with generated proxy classes (#2929).

### Internal

* Upgraded Realm Core to 2.3.0.
* Upgraded Realm Sync to 1.0.0-BETA-6.5.

## 2.2.1 (2016-11-12)

### Object Server API Changes (In Beta)

* Fixed `SyncConfiguration.toString()` so it now outputs a correct description instead of an empty string (#3787).

### Bug fixes

* Added version number to the native library, preventing ReLinker from accidentally loading old code (#3775).
* `Realm.getLocalInstanceCount(config)` throwing NullPointerException if called after all Realms have been closed (#3791).

## 2.2.0 (2016-11-12)

### Object Server API Changes (In Beta)

* Added support for `SyncUser.getManagementRealm()` and permission changes.

### Bug fixes

* Kotlin projects no longer create the `RealmDefaultModule` if no Realm model classes are present (#3746).
* Remove `includedescriptorclasses` option from ProGuard rule file in order to support built-in shrinker of Android Gradle Plugin (#3714).
* Unexpected `RealmMigrationNeededException` was thrown when a field was added to synced Realm.

### Enhancements

* Added support for the `annotationProcessor` configuration provided by Android Gradle Plugin 2.2.0 or later. Realm plugin adds its annotation processor to the `annotationProcessor` configuration instead of `apt` configuration if it is available and the `com.neenbedankt.android-apt` plugin is not used. In Kotlin projects, `kapt` is used instead of the `annotationProcessor` configuration (#3026).

## 2.1.1 (2016-10-27)

### Bug fixes

* Fixed a bug in `Realm.insert` and `Realm.insertOrUpdate` methods causing a `StackOverFlow` when you try to insert a cyclic graph of objects between Realms (#3732).

### Object Server API Changes (In Beta)

* Set default RxFactory to `SyncConfiguration`.

### Bug fixes

* ProGuard configuration introduced in 2.1.0 unexpectedly kept classes that did not have the @KeepMember annotation (#3689).

## 2.1.0 (2016-10-25)

### Breaking changes

* * `SecureUserStore` has been moved to its own GitHub repository: https://github.com/realm/realm-android-user-store
  See https://github.com/realm/realm-android-user-store/blob/master/README.md for further info on how to include it.


### Object Server API Changes (In Beta)

* Renamed `User` to `SyncUser`, `Credentials` to `SyncCredentials` and `Session` to `SyncSession` to align names with Cocoa.
* Removed `SyncManager.setLogLevel()`. Use `RealmLog.setLevel()` instead.
* `SyncUser.logout()` now correctly clears `SyncUser.currentUser()` (#3638).
* Missing ProGuard configuration for libraries used by Sync extension (#3596).
* Error handler was not called when sync session failed (#3597).
* Added `User.all()` that returns all known Realm Object Server users.
* Upgraded Realm Sync to 1.0.0-BETA-3.2

### Deprecated

* `Logger`. Use `RealmLogger` instead.
* `AndroidLogger`. The logger for Android is implemented in native code instead.

### Bug fixes

* The following were not kept by ProGuard: names of native methods not in the `io.realm.internal` package, names of classes used in method signature (#3596).
* Permission error when a database file was located on external storage (#3140).
* Memory leak when unsubscribing from a RealmResults/RealmObject RxJava Observable (#3552).

### Enhancements

* `Realm.compactRealm()` now works for encrypted Realms.
* Added `first(E defaultValue)` and `last(E defaultValue)` methods to `RealmList` and `RealmResult`. These methods will return the provided object instead of throwing an `IndexOutOfBoundsException` if the list is empty.
* Reduce transformer logger verbosity (#3608).
* `RealmLog.setLevel(int)` for setting the log level across all loggers.

### Internal

* Upgraded Realm Core to 2.1.3

### Credits

* Thanks to Max Furman (@maxfurman) for adding support for `first()` and `last()` default values.

## 2.0.2 (2016-10-06)

This release is not protocol-compatible with previous versions of the Realm Mobile Platform. The base library is still fully compatible.

### Bug fixes

* Build error when using Java 7 (#3563).

### Internal

* Upgraded Realm Core to 2.1.0
* Upgraded Realm Sync to 1.0.0-BETA-2.0.

## 2.0.1 (2016-10-05)

### Bug fixes

* `android.net.conn.CONNECTIVITY_CHANGE` broadcast caused `RuntimeException` if sync extension was disabled (#3505).
* `android.net.conn.CONNECTIVITY_CHANGE` was not delivered on Android 7 devices.
* `distinctAsync` did not respect other query parameters (#3537).
* `ConcurrentModificationException` from Gradle when building an application (#3501).

### Internal

* Upgraded to Realm Core 2.0.1 / Realm Sync 1.3-BETA

## 2.0.0 (2016-09-27)

This release introduces support for the Realm Mobile Platform!
See <https://realm.io/news/introducing-realm-mobile-platform/> for an overview of these great new features.

### Breaking Changes

* Files written by Realm 2.0 cannot be read by 1.x or earlier versions. Old files can still be opened.
* It is now required to call `Realm.init(Context)` before calling any other Realm API.
* Removed `RealmConfiguration.Builder(Context)`, `RealmConfiguration.Builder(Context, File)` and `RealmConfiguration.Builder(File)` constructors.
* `isValid()` now always returns `true` instead of `false` for unmanaged `RealmObject` and `RealmList`. This puts it in line with the behaviour of the Cocoa and .NET API's (#3101).
* armeabi is not supported anymore.
* Added new `RealmFileException`.
  - `IncompatibleLockFileException` has been removed and replaced by `RealmFileException` with kind `INCOMPATIBLE_LOCK_FILE`.
  - `RealmIOExcpetion` has been removed and replaced by `RealmFileException`.
* `RealmConfiguration.Builder.assetFile(Context, String)` has been renamed to `RealmConfiguration.Builder.assetFile(String)`.
* Object with primary key is now required to define it when the object is created. This means that `Realm.createObject(Class<E>)` and `DynamicRealm.createObject(String)` now throws `RealmException` if they are used to create an object with a primary key field. Use `Realm.createObject(Class<E>, Object)` or `DynamicRealm.createObject(String, Object)` instead.
* Importing from JSON without the primary key field defined in the JSON object now throws `IllegalArgumentException`.
* Now `Realm.beginTransaction()`, `Realm.executeTransaction()` and `Realm.waitForChange()` throw `RealmMigrationNeededException` if a remote process introduces incompatible schema changes (#3409).
* The primary key value of an object can no longer be changed after the object was created. Instead a new object must be created and all fields copied over.
* Now `Realm.createObject(Class)` and `Realm.createObject(Class,Object)` take the values from the model's fields and default constructor. Creating objects through the `DynamicRealm` does not use these values (#777).
* When `Realm.create*FromJson()`s create a new `RealmObject`, now they take the default values defined by the field itself and its default constructor for those fields that are not defined in the JSON object.

### Enhancements

* Added `realmObject.isManaged()`, `RealmObject.isManaged(obj)` and `RealmCollection.isManaged()` (#3101).
* Added `RealmConfiguration.Builder.directory(File)`.
* `RealmLog` has been moved to the public API. It is now possible to control which events Realm emit to Logcat. See the `RealmLog` class for more details.
* Typed `RealmObject`s can now continue to access their fields properly even though the schema was changed while the Realm was open (#3409).
* A `RealmMigrationNeededException` will be thrown with a cause to show the detailed message when a migration is needed and the migration block is not in the `RealmConfiguration`.


### Bug fixes

* Fixed a lint error in proxy classes when the 'minSdkVersion' of user's project is smaller than 11 (#3356).
* Fixed a potential crash when there were lots of async queries waiting in the queue.
* Fixed a bug causing the Realm Transformer to not transform field access in the model's constructors (#3361).
* Fixed a bug causing a build failure when the Realm Transformer adds accessors to a model class that was already transformed in other project (#3469).
* Fixed a bug causing the `NullPointerException` when calling getters/setters in the model's constructors (#2536).

### Internal

* Moved JNI build to CMake.
* Updated Realm Core to 2.0.0.
* Updated ReLinker to 1.2.2.

## 1.2.0 (2016-08-19)

### Bug fixes

* Throw a proper exception when operating on a non-existing field with the dynamic API (#3292).
* `DynamicRealmObject.setList` should only accept `RealmList<DynamicRealmObject>` (#3280).
* `DynamicRealmObject.getX(fieldName)` now throws a proper exception instead of a native crash when called with a field name of the wrong type (#3294).
* Fixed a concurrency crash which might happen when `Realm.executeTransactionAsync()` tried to call `onSucess` after the Realm was closed.

### Enhancements

* Added `RealmQuery.in()` for a comparison against multiple values.
* Added byte array (`byte[]`) support to `RealmQuery`'s `equalTo` and `notEqualTo` methods.
* Optimized internal caching of schema classes (#3315).

### Internal

* Updated Realm Core to 1.5.1.
* Improved sorting speed.
* Completely removed the `OptionalAPITransformer`.

### Credits

* Thanks to Brenden Kromhout (@bkromhout) for adding binary array support to `equalTo` and `notEqualTo`.

## 1.1.1 (2016-07-01)

### Bug fixes

* Fixed a wrong JNI method declaration which might cause "method not found" crash on some devices.
* Fixed a bug that `Error` in the background async thread is not forwarded to the caller thread.
* Fixed a crash when an empty `Collection` is passed to `insert()`/`insertOrUpdate()` (#3103).
* Fixed a bug that does not transfer the primary key when `RealmSchemaObject.setClassName()` is called to rename a class (#3118).
* Fixed bug in `Realm.insert` and `Realm.insertOrUpdate` methods causing a `RealmList` to be cleared when inserting a managed `RealmModel` (#3105).
* Fixed a concurrency allocation bug in storage engine which might lead to some random crashes.
* Bulk insertion now throws if it is not called in a transaction (#3173).
* The IllegalStateException thrown when accessing an empty RealmObject is now more meaningful (#3200).
* `insert()` now correctly throws an exception if two different objects have the same primary key (#3212).
* Blackberry Z10 throwing "Function not implemented" (#3178).
* Reduced the number of file descriptors used by Realm Core (#3197).
* Throw a proper `IllegalStateException` if a `RealmChangeListener` is used inside an IntentService (#2875).

### Enhancements

* The Realm Annotation processor no longer consumes the Realm annotations. Allowing other annotation processors to run.

### Internal

* Updated Realm Core to 1.4.2.
* Improved sorting speed.

## 1.1.0 (2016-06-30)

### Bug fixes

* A number of bug fixes in the storage engine related to memory management in rare cases when a Realm has been compacted.
* Disabled the optional API transformer since it has problems with DexGuard (#3022).
* `OnSuccess.OnSuccess()` might not be called with the correct Realm version for async transaction (#1893).
* Fixed a bug in `copyToRealm()` causing a cyclic dependency objects being duplicated.
* Fixed a build failure when model class has a conflicting name such as `Map`, `List`, `String`, ... (#3077).

### Enhancements

* Added `insert(RealmModel obj)`, `insertOrUpdate(RealmModel obj)`, `insert(Collection<RealmModel> collection)` and `insertOrUpdate(Collection<RealmModel> collection)` to perform batch inserts (#1684).
* Enhanced `Table.toString()` to show a PrimaryKey field details (#2903).
* Enabled ReLinker when loading a Realm from a custom path by adding a `RealmConfiguration.Builder(Context, File)` constructor (#2900).
* Changed `targetSdkVersion` of `realm-library` to 24.
* Logs warning if `DynamicRealm` is not closed when GC happens as it does for `Realm`.

### Deprecated

* `RealmConfiguration.Builder(File)`. Use `RealmConfiguration.Builder(Context, File)` instead.

### Internal

* Updated Realm Core to 1.2.0.

## 1.0.1 (2016-05-25)

### Bug fixes

* Fixed a crash when calling `Table.toString()` in debugger (#2429).
* Fixed a race condition which would cause some `RealmResults` to not be properly updated inside a `RealmChangeListener`. This could result in crashes when accessing items from those results (#2926/#2951).
* Revised `RealmResults.isLoaded()` description (#2895).
* Fixed a bug that could cause Realm to lose track of primary key when using `RealmObjectSchema.removeField()` and `RealmObjectSchema.renameField()` (#2829/#2926).
* Fixed a bug that prevented some devices from finding async related JNI methods correctly.
* Updated ProGuard configuration in order not to depend on Android's default configuration (#2972).
* Fixed a race condition between Realms notifications and other UI events. This could e.g. cause ListView to crash (#2990).
* Fixed a bug that allowed both `RealmConfiguration.Builder.assetFile()`/`deleteRealmIfMigrationNeeded()` to be configured at the same time, which leads to the asset file accidentally being deleted in migrations (#2933).
* Realm crashed outright when the same Realm file was opened in two processes. Realm will now optimistically retry opening for 1 second before throwing an Error (#2459).

### Enhancements

* Removes RxJava related APIs during bytecode transforming to make RealmObject plays well with reflection when rx.Observable doesn't exist.

## 1.0.0 (2016-05-25)

No changes since 0.91.1.

## 0.91.1 (2016-05-25)

* Updated Realm Core to 1.0.1.

### Bug fixes

* Fixed a bug when opening a Realm causes a staled memory mapping. Symptoms are error messages like "Bad or incompatible history type", "File format version doesn't match", and "Encrypted interprocess sharing is currently unsupported".

## 0.91.0 (2016-05-20)

* Updated Realm Core to 1.0.0.

### Breaking changes

* Removed all `@Deprecated` methods.
* Calling `Realm.setAutoRefresh()` or `DynamicRealm.setAutoRefresh()` from non-Looper thread throws `IllegalStateException` even if the `autoRefresh` is false (#2820).

### Bug fixes

* Calling RealmResults.deleteAllFromRealm() might lead to native crash (#2759).
* The annotation processor now correctly reports an error if trying to reference interfaces in model classes (#2808).
* Added null check to `addChangeListener` and `removeChangeListener` in `Realm` and `DynamicRealm` (#2772).
* Calling `RealmObjectSchema.addPrimaryKey()` adds an index to the primary key field, and calling `RealmObjectSchema.removePrimaryKey()` removes the index from the field (#2832).
* Log files are not deleted when calling `Realm.deleteRealm()` (#2834).

### Enhancements

* Upgrading to OpenSSL 1.0.1t. From July 11, 2016, Google Play only accept apps using OpenSSL 1.0.1r or later (https://support.google.com/faqs/answer/6376725, #2749).
* Added support for automatically copying an initial database from assets using `RealmConfiguration.Builder.assetFile()`.
* Better error messages when certain file operations fail.

### Credits

* Paweł Surówka (@thesurix) for adding the `RealmConfiguration.Builder.assetFile()`.

## 0.90.1

* Updated Realm Core to 0.100.2.

### Bug fixes

* Opening a Realm while closing a Realm in another thread could lead to a race condition.
* Automatic migration to the new file format could in rare circumstances lead to a crash.
* Fixing a race condition that may occur when using Async API (#2724).
* Fixed CannotCompileException when related class definition in android.jar cannot be found (#2703).

### Enhancements

* Prints path when file related exceptions are thrown.

## 0.90.0

* Updated Realm Core to 0.100.0.

### Breaking changes

* RealmChangeListener provides the changed object/Realm/collection as well (#1594).
* All JSON methods on Realm now only wraps JSONException in RealmException. All other Exceptions are thrown as they are.
* Marked all methods on `RealmObject` and all public classes final (#1594).
* Removed `BaseRealm` from the public API.
* Removed `HandlerController` from the public API.
* Removed constructor of `RealmAsyncTask` from the public API (#1594).
* `RealmBaseAdapter` has been moved to its own GitHub repository: https://github.com/realm/realm-android-adapters
  See https://github.com/realm/realm-android-adapters/blob/master/README.md for further info on how to include it.
* File format of Realm files is changed. Files will be automatically upgraded but opening a Realm file with older
  versions of Realm is not possible.

### Deprecated

* `Realm.allObjects*()`. Use `Realm.where(clazz).findAll*()` instead.
* `Realm.distinct*()`. Use `Realm.where(clazz).distinct*()` instead.
* `DynamicRealm.allObjects*()`. Use `DynamicRealm.where(className).findAll*()` instead.
* `DynamicRealm.distinct*()`. Use `DynamicRealm.where(className).distinct*()` instead.
* `Realm.allObjectsSorted(field, sort, field, sort, field, sort)`. Use `RealmQuery.findAllSorted(field[], sort[])`` instead.
* `RealmQuery.findAllSorted(field, sort, field, sort, field, sort)`. Use `RealmQuery.findAllSorted(field[], sort[])`` instead.
* `RealmQuery.findAllSortedAsync(field, sort, field, sort, field, sort)`. Use `RealmQuery.findAllSortedAsync(field[], sort[])`` instead.
* `RealmConfiguration.setModules()`. Use `RealmConfiguration.modules()` instead.
* `Realm.refresh()` and `DynamicRealm.refresh()`. Use `Realm.waitForChange()`/`stopWaitForChange()` or `DynamicRealm.waitForChange()`/`stopWaitForChange()` instead.

### Enhancements

* `RealmObjectSchema.getPrimaryKey()` (#2636).
* `Realm.createObject(Class, Object)` for creating objects with a primary key directly.
* Unit tests in Android library projects now detect Realm model classes.
* Better error message if `equals()` and `hashCode()` are not properly overridden in custom Migration classes.
* Expanding the precision of `Date` fields to cover full range (#833).
* `Realm.waitForChange()`/`stopWaitForChange()` and `DynamicRealm.waitForChange()`/`stopWaitForChange()` (#2386).

### Bug fixes

* `RealmChangeListener` on `RealmObject` is not triggered when adding listener on returned `RealmObject` of `copyToRealmOrUpdate()` (#2569).

### Credits

* Thanks to Brenden Kromhout (@bkromhout) for adding `RealmObjectSchema.getPrimaryKey()`.

## 0.89.1

### Bug fixes

* @PrimaryKey + @Required on String type primary key no longer throws when using copyToRealm or copyToRealmOrUpdate (#2653).
* Primary key is cleared/changed when calling RealmSchema.remove()/RealmSchema.rename() (#2555).
* Objects implementing RealmModel can be used as a field of RealmModel/RealmObject (#2654).

## 0.89.0

### Breaking changes

* @PrimaryKey field value can now be null for String, Byte, Short, Integer, and Long types. Older Realms should be migrated, using RealmObjectSchema.setNullable(), or by adding the @Required annotation. (#2515).
* `RealmResults.clear()` now throws UnsupportedOperationException. Use `RealmResults.deleteAllFromRealm()` instead.
* `RealmResults.remove(int)` now throws UnsupportedOperationException. Use `RealmResults.deleteFromRealm(int)` instead.
* `RealmResults.sort()` and `RealmList.sort()` now return the sorted result instead of sorting in-place.
* `RealmList.first()` and `RealmList.last()` now throw `ArrayIndexOutOfBoundsException` if `RealmList` is empty.
* Removed deprecated method `Realm.getTable()` from public API.
* `Realm.refresh()` and `DynamicRealm.refresh()` on a Looper no longer have any effect. `RealmObject` and `RealmResults` are always updated on the next event loop.

### Deprecated

* `RealmObject.removeFromRealm()` in place of `RealmObject.deleteFromRealm()`
* `Realm.clear(Class)` in favour of `Realm.delete(Class)`.
* `DynamicRealm.clear(Class)` in place of `DynamicRealm.delete(Class)`.

### Enhancements

* Added a `RealmModel` interface that can be used instead of extending `RealmObject`.
* `RealmCollection` and `OrderedRealmCollection` interfaces have been added. `RealmList` and `RealmResults` both implement these.
* `RealmBaseAdapter` now accept an `OrderedRealmCollection` instead of only `RealmResults`.
* `RealmObjectSchema.isPrimaryKey(String)` (#2440)
* `RealmConfiguration.initialData(Realm.Transaction)` can now be used to populate a Realm file before it is used for the first time.

### Bug fixes

* `RealmObjectSchema.isRequired(String)` and `RealmObjectSchema.isNullable(String)` don't throw when the given field name doesn't exist.

### Credits

* Thanks to @thesurix for adding `RealmConfiguration.initialData()`.

## 0.88.3

* Updated Realm Core to 0.97.3.

### Enhancements

* Throws an IllegalArgumentException when calling Realm.copyToRealm()/Realm.copyToRealmOrUpdate() with a RealmObject which belongs to another Realm instance in a different thread.
* Improved speed of cleaning up native resources (#2496).

### Bug fixes

* Field annotated with @Ignored should not have accessors generated by the bytecode transformer (#2478).
* RealmResults and RealmObjects can no longer accidentially be GC'ed if using `asObservable()`. Previously this caused the observable to stop emitting. (#2485).
* Fixed an build issue when using Realm in library projects on Windows (#2484).
* Custom equals(), toString() and hashCode() are no longer incorrectly overwritten by the proxy class (#2545).

## 0.88.2

* Updated Realm Core to 0.97.2.

### Enhancements

* Outputs additional information when incompatible lock file error occurs.

### Bug fixes

* Race condition causing BadVersionException when running multiple async writes and queries at the same time (#2021/#2391/#2417).

## 0.88.1

### Bug fixes

* Prevent throwing NullPointerException in RealmConfiguration.equals(RealmConfiguration) when RxJava is not in the classpath (#2416).
* RealmTransformer fails because of missing annotation classes in user's project (#2413).
* Added SONAME header to shared libraries (#2432).
* now DynamicRealmObject.toString() correctly shows null value as "null" and the format is aligned to the String from typed RealmObject (#2439).
* Fixed an issue occurring while resolving ReLinker in apps using a library based on Realm (#2415).

## 0.88.0 (2016-03-10)

* Updated Realm Core to 0.97.0.

### Breaking changes

* Realm has now to be installed as a Gradle plugin.
* DynamicRealm.executeTransaction() now directly throws any RuntimeException instead of wrapping it in a RealmException (#1682).
* DynamicRealm.executeTransaction() now throws IllegalArgumentException instead of silently accepting a null Transaction object.
* String setters now throw IllegalArgumentException instead of RealmError for invalid surrogates.
* DynamicRealm.distinct()/distinctAsync() and Realm.distinct()/distinctAsync() now throw IllegalArgumentException instead of UnsupportedOperationException for invalid type or unindexed field.
* All thread local change listeners are now delayed until the next Looper event instead of being triggered when committing.
* Removed RealmConfiguration.getSchemaMediator() from public API which was deprecated in 0.86.0. Please use RealmConfiguration.getRealmObjectClasses() to obtain the set of model classes (#1797).
* Realm.migrateRealm() throws a FileNotFoundException if the Realm file doesn't exist.
* It is now required to unsubscribe from all Realm RxJava observables in order to fully close the Realm (#2357).

### Deprecated

* Realm.getInstance(Context). Use Realm.getInstance(RealmConfiguration) or Realm.getDefaultInstance() instead.
* Realm.getTable(Class) which was public because of the old migration API. Use Realm.getSchema() or DynamicRealm.getSchema() instead.
* Realm.executeTransaction(Transaction, Callback) and replaced it with Realm.executeTransactionAsync(Transaction), Realm.executeTransactionAsync(Transaction, OnSuccess), Realm.executeTransactionAsync(Transaction, OnError) and Realm.executeTransactionAsync(Transaction, OnSuccess, OnError).

### Enhancements

* Support for custom methods, custom logic in accessors, custom accessor names, interface implementation and public fields in Realm objects (#909).
* Support to project Lombok (#502).
* RealmQuery.isNotEmpty() (#2025).
* Realm.deleteAll() and RealmList.deleteAllFromRealm() (#1560).
* RealmQuery.distinct() and RealmResults.distinct() (#1568).
* RealmQuery.distinctAsync() and RealmResults.distinctAsync() (#2118).
* Improved .so loading by using [ReLinker](https://github.com/KeepSafe/ReLinker).
* Improved performance of RealmList#contains() (#897).
* distinct(...) for Realm, DynamicRealm, RealmQuery, and RealmResults can take multiple parameters (#2284).
* "realm" and "row" can be used as field name in model classes (#2255).
* RealmResults.size() now returns Integer.MAX_VALUE when actual size is greater than Integer.MAX_VALUE (#2129).
* Removed allowBackup from AndroidManifest (#2307).

### Bug fixes

* Error occurring during test and (#2025).
* Error occurring during test and connectedCheck of unit test example (#1934).
* Bug in jsonExample (#2092).
* Multiple calls of RealmResults.distinct() causes to return wrong results (#2198).
* Calling DynamicRealmObject.setList() with RealmList<DynamicRealmObject> (#2368).
* RealmChangeListeners did not triggering correctly if findFirstAsync() didn't find any object. findFirstAsync() Observables now also correctly call onNext when the query completes in that case (#2200).
* Setting a null value to trigger RealmChangeListener (#2366).
* Preventing throwing BadVersionException (#2391).

### Credits

* Thanks to Bill Best (@wmbest2) for snapshot testing.
* Thanks to Graham Smith (@grahamsmith) for a detailed bug report (#2200).

## 0.87.5 (2016-01-29)
* Updated Realm Core to 0.96.2.
  - IllegalStateException won't be thrown anymore in RealmResults.where() if the RealmList which the RealmResults is created on has been deleted. Instead, the RealmResults will be treated as empty forever.
  - Fixed a bug causing a bad version exception, when using findFirstAsync (#2115).

## 0.87.4 (2016-01-28)
* Updated Realm Core to 0.96.0.
  - Fixed bug causing BadVersionException or crashing core when running async queries.

## 0.87.3 (2016-01-25)
* IllegalArgumentException is now properly thrown when calling Realm.copyFromRealm() with a DynamicRealmObject (#2058).
* Fixed a message in IllegalArgumentException thrown by the accessors of DynamicRealmObject (#2141).
* Fixed RealmList not returning DynamicRealmObjects of the correct underlying type (#2143).
* Fixed potential crash when rolling back removal of classes that reference each other (#1829).
* Updated Realm Core to 0.95.8.
  - Fixed a bug where undetected deleted object might lead to seg. fault (#1945).
  - Better performance when deleting objects (#2015).

## 0.87.2 (2016-01-08)
* Removed explicit GC call when committing a transaction (#1925).
* Fixed a bug when RealmObjectSchema.addField() was called with the PRIMARY_KEY modifier, the field was not set as a required field (#2001).
* Fixed a bug which could throw a ConcurrentModificationException in RealmObject's or RealmResults' change listener (#1970).
* Fixed RealmList.set() so it now correctly returns the old element instead of the new (#2044).
* Fixed the deployment of source and javadoc jars (#1971).

## 0.87.1 (2015-12-23)
* Upgraded to NDK R10e. Using gcc 4.9 for all architectures.
* Updated Realm Core to 0.95.6
  - Fixed a bug where an async query can be copied incomplete in rare cases (#1717).
* Fixed potential memory leak when using async query.
* Added a check to prevent removing a RealmChangeListener from a non-Looper thread (#1962). (Thank you @hohnamkung)

## 0.87.0 (2015-12-17)
* Added Realm.asObservable(), RealmResults.asObservable(), RealmObject.asObservable(), DynamicRealm.asObservable() and DynamicRealmObject.asObservable().
* Added RealmConfiguration.Builder.rxFactory() and RxObservableFactory for custom RxJava observable factory classes.
* Added Realm.copyFromRealm() for creating detached copies of Realm objects (#931).
* Added RealmObjectSchema.getFieldType() (#1883).
* Added unitTestExample to showcase unit and instrumentation tests. Examples include jUnit3, jUnit4, Espresso, Robolectric, and MPowermock usage with Realm (#1440).
* Added support for ISO8601 based dates for JSON import. If JSON dates are invalid a RealmException will be thrown (#1213).
* Added APK splits to gridViewExample (#1834).

## 0.86.1 (2015-12-11)
* Improved the performance of removing objects (RealmResults.clear() and RealmResults.remove()).
* Updated Realm Core to 0.95.5.
* Updated ProGuard configuration (#1904).
* Fixed a bug where RealmQuery.findFirst() returned a wrong result if the RealmQuery had been created from a RealmResults.where() (#1905).
* Fixed a bug causing DynamicRealmObject.getObject()/setObject() to use the wrong class (#1912).
* Fixed a bug which could cause a crash when closing Realm instances in change listeners (#1900).
* Fixed a crash occurring during update of multiple async queries (#1895).
* Fixed listeners not triggered for RealmObject & RealmResults created using copy or create methods (#1884).
* Fixed RealmChangeListener never called inside RealmResults (#1894).
* Fixed crash when calling clear on a RealmList (#1886).

## 0.86.0 (2015-12-03)
* BREAKING CHANGE: The Migration API has been replaced with a new API.
* BREAKING CHANGE: RealmResults.SORT_ORDER_ASCENDING and RealmResults.SORT_ORDER_DESCENDING constants have been replaced by Sort.ASCENDING and Sort.DESCENDING enums.
* BREAKING CHANGE: RealmQuery.CASE_SENSITIVE and RealmQuery.CASE_INSENSITIVE constants have been replaced by Case.SENSITIVE and Case.INSENSITIVE enums.
* BREAKING CHANGE: Realm.addChangeListener, RealmObject.addChangeListener and RealmResults.addChangeListener hold a strong reference to the listener, you should unregister the listener to avoid memory leaks.
* BREAKING CHANGE: Removed deprecated methods RealmQuery.minimum{Int,Float,Double}, RealmQuery.maximum{Int,Float,Double}, RealmQuery.sum{Int,Float,Double} and RealmQuery.average{Int,Float,Double}. Use RealmQuery.min(), RealmQuery.max(), RealmQuery.sum() and RealmQuery.average() instead.
* BREAKING CHANGE: Removed RealmConfiguration.getSchemaMediator() which is public by mistake. And RealmConfiguration.getRealmObjectClasses() is added as an alternative in order to obtain the set of model classes (#1797).
* BREAKING CHANGE: Realm.addChangeListener, RealmObject.addChangeListener and RealmResults.addChangeListener will throw an IllegalStateException when invoked on a non-Looper thread. This is to prevent registering listeners that will not be invoked.
* BREAKING CHANGE: trying to access a property on an unloaded RealmObject obtained asynchronously will throw an IllegalStateException
* Added new Dynamic API using DynamicRealm and DynamicRealmObject.
* Added Realm.getSchema() and DynamicRealm.getSchema().
* Realm.createOrUpdateObjectFromJson() now works correctly if the RealmObject class contains a primary key (#1777).
* Realm.compactRealm() doesn't throw an exception if the Realm file is opened. It just returns false instead.
* Updated Realm Core to 0.95.3.
  - Fixed a bug where RealmQuery.average(String) returned a wrong value for a nullable Long/Integer/Short/Byte field (#1803).
  - Fixed a bug where RealmQuery.average(String) wrongly counted the null value for average calculation (#1854).

## 0.85.1 (2015-11-23)
* Fixed a bug which could corrupt primary key information when updating from a Realm version <= 0.84.1 (#1775).

## 0.85.0 (2016-11-19)
* BREAKING CHANGE: Removed RealmEncryptionNotSupportedException since the encryption implementation changed in Realm's underlying storage engine. Encryption is now supported on all devices.
* BREAKING CHANGE: Realm.executeTransaction() now directly throws any RuntimeException instead of wrapping it in a RealmException (#1682).
* BREAKING CHANGE: RealmQuery.isNull() and RealmQuery.isNotNull() now throw IllegalArgumentException instead of RealmError if the fieldname is a linked field and the last element is a link (#1693).
* Added Realm.isEmpty().
* Setters in managed object for RealmObject and RealmList now throw IllegalArgumentException if the value contains an invalid (unmanaged, removed, closed, from different Realm) object (#1749).
* Attempting to refresh a Realm while a transaction is in process will now throw an IllegalStateException (#1712).
* The Realm AAR now also contains the ProGuard configuration (#1767). (Thank you @skyisle)
* Updated Realm Core to 0.95.
  - Removed reliance on POSIX signals when using encryption.

## 0.84.2
* Fixed a bug making it impossible to convert a field to become required during a migration (#1695).
* Fixed a bug making it impossible to read Realms created using primary keys and created by iOS (#1703).
* Fixed some memory leaks when an Exception is thrown (#1730).
* Fixed a memory leak when using relationships (#1285).
* Fixed a bug causing cached column indices to be cleared too soon (#1732).

## 0.84.1 (2015-10-28)
* Updated Realm Core to 0.94.4.
  - Fixed a bug that could cause a crash when running the same query multiple times.
* Updated ProGuard configuration. See [documentation](https://realm.io/docs/java/latest/#proguard) for more details.
* Updated Kotlin example to use 1.0.0-beta.
* Fixed warnings reported by "lint -Xlint:all" (#1644).
* Fixed a bug where simultaneous opening and closing a Realm from different threads might result in a NullPointerException (#1646).
* Fixed a bug which made it possible to externally modify the encryption key in a RealmConfiguration (#1678).

## 0.84.0 (2015-10-22)
* Added support for async queries and transactions.
* Added support for parsing JSON Dates with timezone information. (Thank you @LateralKevin)
* Added RealmQuery.isEmpty().
* Added Realm.isClosed() method.
* Added Realm.distinct() method.
* Added RealmQuery.isValid(), RealmResults.isValid() and RealmList.isValid(). Each method checks whether the instance is still valid to use or not(for example, the Realm has been closed or any parent object has been removed).
* Added Realm.isInTransaction() method.
* Updated Realm Core to version 0.94.3.
  - Fallback for mremap() now work correctly on BlackBerry devices.
* Following methods in managed RealmList now throw IllegalStateException instead of native crash when RealmList.isValid() returns false: add(int,RealmObject), add(RealmObject)
* Following methods in managed RealmList now throw IllegalStateException instead of ArrayIndexOutOfBoundsException when RealmList.isValid() returns false: set(int,RealmObject), move(int,int), remove(int), get(int)
* Following methods in managed RealmList now throw IllegalStateException instead of returning 0/null when RealmList.isValid() returns false: clear(), removeAll(Collection), remove(RealmObject), first(), last(), size(), where()
* RealmPrimaryKeyConstraintException is now thrown instead of RealmException if two objects with same primary key are inserted.
* IllegalStateException is now thrown when calling Realm's clear(), RealmResults's remove(), removeLast(), clear() or RealmObject's removeFromRealm() from an incorrect thread.
* Fixed a bug affecting RealmConfiguration.equals().
* Fixed a bug in RealmQuery.isNotNull() which produced wrong results for binary data.
* Fixed a bug in RealmQuery.isNull() and RealmQuery.isNotNull() which validated the query prematurely.
* Fixed a bug where closed Realms were trying to refresh themselves resulting in a NullPointerException.
* Fixed a bug that made it possible to migrate open Realms, which could cause undefined behavior when querying, reading or writing data.
* Fixed a bug causing column indices to be wrong for some edge cases. See #1611 for details.

## 0.83.1 (2015-10-15)
* Updated Realm Core to version 0.94.1.
  - Fixed a bug when using Realm.compactRealm() which could make it impossible to open the Realm file again.
  - Fixed a bug, so isNull link queries now always return true if any part is null.

## 0.83 (2015-10-08)
* BREAKING CHANGE: Database file format update. The Realm file created by this version cannot be used by previous versions of Realm.
* BREAKING CHANGE: Removed deprecated methods and constructors from the Realm class.
* BREAKING CHANGE: Introduced boxed types Boolean, Byte, Short, Integer, Long, Float and Double. Added null support. Introduced annotation @Required to indicate a field is not nullable. String, Date and byte[] became nullable by default which means a RealmMigrationNeededException will be thrown if an previous version of a Realm file is opened.
* Deprecated methods: RealmQuery.minimum{Int,Float,Double}, RealmQuery.maximum{Int,Float,Double}. Use RealmQuery.min() and RealmQuery.max() instead.
* Added support for x86_64.
* Fixed an issue where opening the same Realm file on two Looper threads could potentially lead to an IllegalStateException being thrown.
* Fixed an issue preventing the call of listeners on refresh().
* Opening a Realm file from one thread will no longer be blocked by a transaction from another thread.
* Range restrictions of Date fields have been removed. Date fields now accepts any value. Milliseconds are still removed.

## 0.82.2 (2015-09-04)
* Fixed a bug which might cause failure when loading the native library.
* Fixed a bug which might trigger a timeout in Context.finalize().
* Fixed a bug which might cause RealmObject.isValid() to throw an exception if the object is deleted.
* Updated Realm core to version 0.89.9
  - Fixed a potential stack overflow issue which might cause a crash when encryption was used.
  - Embedded crypto functions into Realm dynamic lib to avoid random issues on some devices.
  - Throw RealmEncryptionNotSupportedException if the device doesn't support Realm encryption. At least one device type (HTC One X) contains system bugs that prevents Realm's encryption from functioning properly. This is now detected, and an exception is thrown when trying to open/create an encrypted Realm file. It's up to the application to catch this and decide if it's OK to proceed without encryption instead.

## 0.82.1 (2015-08-06)
* Fixed a bug where using the wrong encryption key first caused the right key to be seen as invalid.
* Fixed a bug where String fields were ignored when updating objects from JSON with null values.
* Fixed a bug when calling System.exit(0), the process might hang.

## 0.82 (2015-07-28)
* BREAKING CHANGE: Fields with annotation @PrimaryKey are indexed automatically now. Older schemas require a migration.
* RealmConfiguration.setModules() now accept ignore null values which Realm.getDefaultModule() might return.
* Trying to access a deleted Realm object throw throws a proper IllegalStateException.
* Added in-memory Realm support.
* Closing realm on another thread different from where it was created now throws an exception.
* Realm will now throw a RealmError when Realm's underlying storage engine encounters an unrecoverable error.
* @Index annotation can also be applied to byte/short/int/long/boolean/Date now.
* Fixed a bug where RealmQuery objects are prematurely garbage collected.
* Removed RealmQuery.between() for link queries.

## 0.81.1 (2015-06-22)
* Fixed memory leak causing Realm to never release Realm objects.

## 0.81 (2015-06-19)
* Introduced RealmModules for working with custom schemas in libraries and apps.
* Introduced Realm.getDefaultInstance(), Realm.setDefaultInstance(RealmConfiguration) and Realm.getInstance(RealmConfiguration).
* Deprecated most constructors. They have been been replaced by Realm.getInstance(RealmConfiguration) and Realm.getDefaultInstance().
* Deprecated Realm.migrateRealmAtPath(). It has been replaced by Realm.migrateRealm(RealmConfiguration).
* Deprecated Realm.deleteFile(). It has been replaced by Realm.deleteRealm(RealmConfiguration).
* Deprecated Realm.compactFile(). It has been replaced by Realm.compactRealm(RealmConfiguration).
* RealmList.add(), RealmList.addAt() and RealmList.set() now copy unmanaged objects transparently into Realm.
* Realm now works with Kotlin (M12+). (Thank you @cypressious)
* Fixed a performance regression introduced in 0.80.3 occurring during the validation of the Realm schema.
* Added a check to give a better error message when null is used as value for a primary key.
* Fixed unchecked cast warnings when building with Realm.
* Cleaned up examples (remove old test project).
* Added checking for missing generic type in RealmList fields in annotation processor.

## 0.80.3 (2015-05-22)
* Calling Realm.copyToRealmOrUpdate() with an object with a null primary key now throws a proper exception.
* Fixed a bug making it impossible to open Realms created by Realm-Cocoa if a model had a primary key defined.
* Trying to using Realm.copyToRealmOrUpdate() with an object with a null primary key now throws a proper exception.
* RealmChangedListener now also gets called on the same thread that did the commit.
* Fixed bug where Realm.createOrUpdateWithJson() reset Date and Binary data to default values if not found in the JSON output.
* Fixed a memory leak when using RealmBaseAdapter.
* RealmBaseAdapter now allow RealmResults to be null. (Thanks @zaki50)
* Fixed a bug where a change to a model class (`RealmList<A>` to `RealmList<B>`) would not throw a RealmMigrationNeededException.
* Fixed a bug where setting multiple RealmLists didn't remove the previously added objects.
* Solved ConcurrentModificationException thrown when addChangeListener/removeChangeListener got called in the onChange. (Thanks @beeender)
* Fixed duplicated listeners in the same realm instance. Trying to add duplicated listeners is ignored now. (Thanks @beeender)

## 0.80.2 (2015-05-04)
* Trying to use Realm.copyToRealmOrUpdate() with an object with a null primary key now throws a proper exception.
* RealmMigrationNeedException can now return the path to the Realm that needs to be migrated.
* Fixed bug where creating a Realm instance with a hashcode collision no longer returned the wrong Realm instance.
* Updated Realm Core to version 0.89.2
  - fixed bug causing a crash when opening an encrypted Realm file on ARM64 devices.

## 0.80.1 (2015-04-16)
* Realm.createOrUpdateWithJson() no longer resets fields to their default value if they are not found in the JSON input.
* Realm.compactRealmFile() now uses Realm Core's compact() method which is more failure resilient.
* Realm.copyToRealm() now correctly handles referenced child objects that are already in the Realm.
* The ARM64 binary is now properly a part of the Eclipse distribution package.
* A RealmMigrationExceptionNeeded is now properly thrown if @Index and @PrimaryKey are not set correctly during a migration.
* Fixed bug causing Realms to be cached even though they failed to open correctly.
* Added Realm.deleteRealmFile(File) method.
* Fixed bug causing queries to fail if multiple Realms has different field ordering.
* Fixed bug when using Realm.copyToRealm() with a primary key could crash if default value was already used in the Realm.
* Updated Realm Core to version 0.89.0
  - Improved performance for sorting RealmResults.
  - Improved performance for refreshing a Realm after inserting or modifying strings or binary data.
  - Fixed bug causing incorrect result when querying indexed fields.
  - Fixed bug causing corruption of string index when deleting an object where there are duplicate values for the indexed field.
  - Fixed bug causing a crash after compacting the Realm file.
* Added RealmQuery.isNull() and RealmQuery.isNotNull() for querying relationships.
* Fixed a potential NPE in the RealmList constructor.

## 0.80 (2015-03-11)
* Queries on relationships can be case sensitive.
* Fixed bug when importing JSONObjects containing NULL values.
* Fixed crash when trying to remove last element of a RealmList.
* Fixed bug crashing annotation processor when using "name" in model classes for RealmObject references
* Fixed problem occurring when opening an encrypted Realm with two different instances of the same key.
* Version checker no longer reports that updates are available when latest version is used.
* Added support for static fields in RealmObjects.
* Realm.writeEncryptedCopyTo() has been reenabled.

## 0.79.1 (2015-02-20)
* copyToRealm() no longer crashes on cyclic data structures.
* Fixed potential crash when using copyToRealmOrUpdate with an object graph containing a mix of elements with and without primary keys.

## 0.79 (2015-02-16)
* Added support for ARM64.
* Added RealmQuery.not() to negate a query condition.
* Added copyToRealmOrUpdate() and createOrUpdateFromJson() methods, that works for models with primary keys.
* Made the native libraries much smaller. Arm went from 1.8MB to 800KB.
* Better error reporting when trying to create or open a Realm file fails.
* Improved error reporting in case of missing accessors in model classes.
* Re-enabled RealmResults.remove(index) and RealmResults.removeLast().
* Primary keys are now supported through the @PrimaryKey annotation.
* Fixed error when instantiating a Realm with the wrong key.
* Throw an exception if deleteRealmFile() is called when there is an open instance of the Realm.
* Made migrations and compression methods synchronised.
* Removed methods deprecated in 0.76. Now Realm.allObjectsSorted() and RealmQuery.findAllSorted() need to be used instead.
* Reimplemented Realm.allObjectSorted() for better performance.

## 0.78 (2015-01-22)
* Added proper support for encryption. Encryption support is now included by default. Keys are now 64 bytes long.
* Added support to write an encrypted copy of a Realm.
* Realm no longer incorrectly warns that an instance has been closed too many times.
* Realm now shows a log warning if an instance is being finalized without being closed.
* Fixed bug causing Realms to be cached during a RealmMigration resulting in invalid realms being returned from Realm.getInstance().
* Updated core to 0.88.

## 0.77 (2015-01-16)
* Added Realm.allObjectsSorted() and RealmQuery.findAllSorted() and extending RealmResults.sort() for multi-field sorting.
* Added more logging capabilities at the JNI level.
* Added proper encryption support. NOTE: The key has been increased from 32 bytes to 64 bytes (see example).
* Added support for unmanaged objects and custom constructors.
* Added more precise imports in proxy classes to avoid ambiguous references.
* Added support for executing a transaction with a closure using Realm.executeTransaction().
* Added RealmObject.isValid() to test if an object is still accessible.
* RealmResults.sort() now has better error reporting.
* Fixed bug when doing queries on the elements of a RealmList, ie. like Realm.where(Foo.class).getBars().where().equalTo("name").
* Fixed bug causing refresh() to be called on background threads with closed Realms.
* Fixed bug where calling Realm.close() too many times could result in Realm not getting closed at all. This now triggers a log warning.
* Throw NoSuchMethodError when RealmResults.indexOf() is called, since it's not implemented yet.
* Improved handling of empty model classes in the annotation processor
* Removed deprecated static constructors.
* Introduced new static constructors based on File instead of Context, allowing to save Realm files in custom locations.
* RealmList.remove() now properly returns the removed object.
* Calling realm.close() no longer prevent updates to other open realm instances on the same thread.

## 0.76.0 (2014-12-19)
* RealmObjects can now be imported using JSON.
* Gradle wrapper updated to support Android Studio 1.0.
* Fixed bug in RealmObject.equals() so it now correctly compares two objects from the same Realm.
* Fixed bug in Realm crashing for receiving notifications after close().
* Realm class is now marked as final.
* Replaced concurrency example with a better thread example.
* Allowed to add/remove RealmChangeListeners in RealmChangeListeners.
* Upgraded to core 0.87.0 (encryption support, API changes).
* Close the Realm instance after migrations.
* Added a check to deny the writing of objects outside of a transaction.

## 0.75.1 (2014-12-03)
* Changed sort to be an in-place method.
* Renamed SORT_ORDER_DECENDING to SORT_ORDER_DESCENDING.
* Added sorting functionality to allObjects() and findAll().
* Fixed bug when querying a date column with equalTo(), it would act as lessThan()

## 0.75.0 (2014-11-28)
* Realm now implements Closeable, allowing better cleanup of native resources.
* Added writeCopyTo() and compactRealmFile() to write and compact a Realm to a new file.
* RealmObject.toString(), equals() and hashCode() now support models with cyclic references.
* RealmResults.iterator() and listIterator() now correctly iterates the results when using remove().
* Bug fixed in Exception text when field names was not matching the database.
* Bug fixed so Realm no longer throws an Exception when removing the last object.
* Bug fixed in RealmResults which prevented sub-querying.
* The Date type does not support millisecond resolution, and dates before 1901-12-13 and dates after 2038-01-19 are not supported on 32 bit systems.
* Fixed bug so Realm no longer throws an Exception when removing the last object.
* Fixed bug in RealmResults which prevented sub-querying.

## 0.74.0 (2014-11-19)
* Added support for more field/accessors naming conventions.
* Added case sensitive versions of string comparison operators equalTo and notEqualTo.
* Added where() to RealmList to initiate queries.
* Added verification of fields names in queries with links.
* Added exception for queries with invalid field name.
* Allow static methods in model classes.
* An exception will now be thrown if you try to move Realm, RealmResults or RealmObject between threads.
* Fixed a bug in the calculation of the maximum of date field in a RealmResults.
* Updated core to 0.86.0, fixing a bug in cancelling an empty transaction, and major query speedups with floats/doubles.
* Consistent handling of UTF-8 strings.
* removeFromRealm() now calls moveLastOver() which is faster and more reliable when deleting multiple objects.

## 0.73.1 (2014-11-05)
* Fixed a bug that would send infinite notifications in some instances.

## 0.73.0 (2014-11-04)
* Fixed a bug not allowing queries with more than 1024 conditions.
* Rewritten the notification system. The API did not change but it's now much more reliable.
* Added support for switching auto-refresh on and off (Realm.setAutoRefresh).
* Added RealmBaseAdapter and an example using it.
* Added deleteFromRealm() method to RealmObject.

## 0.72.0 (2014-10-27)
* Extended sorting support to more types: boolean, byte, short, int, long, float, double, Date, and String fields are now supported.
* Better support for Java 7 and 8 in the annotations processor.
* Better support for the Eclipse annotations processor.
* Added Eclipse support to the distribution folder.
* Added Realm.cancelTransaction() to cancel/abort/rollback a transaction.
* Added support for link queries in the form realm.where(Owner.class).equalTo("cat.age", 12).findAll().
* Faster implementation of RealmQuery.findFirst().
* Upgraded core to 0.85.1 (deep copying of strings in queries; preparation for link queries).

## 0.71.0 (2014-10-07)
* Simplified the release artifact to a single Jar file.
* Added support for Eclipse.
* Added support for deploying to Maven.
* Throw exception if nested transactions are used (it's not allowed).
* Javadoc updated.
* Fixed [bug in RealmResults](https://github.com/realm/realm-java/issues/453).
* New annotation @Index to add search index to a field (currently only supporting String fields).
* Made the annotations processor more verbose and strict.
* Added RealmQuery.count() method.
* Added a new example about concurrency.
* Upgraded to core 0.84.0.

## 0.70.1 (2014-09-30)
* Enabled unit testing for the realm project.
* Fixed handling of camel-cased field names.

## 0.70.0 (2014-09-29)
* This is the first public beta release.<|MERGE_RESOLUTION|>--- conflicted
+++ resolved
@@ -1,8 +1,15 @@
-<<<<<<< HEAD
+## 3.4.0 (YYYY-MM-DD)
+
+### Breaking Changes
+
+### Enhancements
+
+### Bug Fixes
+
+### Internal
+
+
 ## 3.3.1 (YYYY-MM-DD)
-=======
-## 3.4.0 (YYYY-MM-DD)
->>>>>>> 50e927cc
 
 ### Breaking Changes
 
@@ -10,11 +17,8 @@
 
 ### Bug Fixes
 
-<<<<<<< HEAD
 * Accept extra columns against synced Realm (#4706).
 
-=======
->>>>>>> 50e927cc
 ### Internal
 
 
