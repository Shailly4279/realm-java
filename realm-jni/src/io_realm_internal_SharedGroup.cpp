/*
 * Copyright 2014 Realm Inc.
 *
 * Licensed under the Apache License, Version 2.0 (the "License");
 * you may not use this file except in compliance with the License.
 * You may obtain a copy of the License at
 *
 * http://www.apache.org/licenses/LICENSE-2.0
 *
 * Unless required by applicable law or agreed to in writing, software
 * distributed under the License is distributed on an "AS IS" BASIS,
 * WITHOUT WARRANTIES OR CONDITIONS OF ANY KIND, either express or implied.
 * See the License for the specific language governing permissions and
 * limitations under the License.
 */

#include <jni.h>

#include "util.hpp"

#include <realm/group_shared.hpp>
#include <realm/commit_log.hpp>

#include "util.hpp"
#include "io_realm_internal_SharedGroup.h"

using namespace std;
using namespace realm;

<<<<<<< HEAD
=======
#define SG(ptr) reinterpret_cast<SharedGroup*>(ptr)

inline static bool jint_to_durability_level(JNIEnv* env, jint durability, SharedGroup::DurabilityLevel &level) {
    if (durability == 0)
        level = SharedGroup::durability_Full;
    else if (durability == 1)
        level = SharedGroup::durability_MemOnly;
    else if (durability == 2)
#ifdef _WIN32
        level = SharedGroup::durability_Full;   // For Windows, use Full instead of Async
#else
        level = SharedGroup::durability_Async;
#endif
    else {
        ThrowException(env, UnsupportedOperation, "Unsupported durability.");
        return false;
    }

    return true;
}

>>>>>>> 0b97009c
JNIEXPORT jlong JNICALL Java_io_realm_internal_SharedGroup_nativeCreate(
    JNIEnv* env, jobject, jstring jfile_name, jint durability, jboolean no_create, jboolean enable_replication, jbyteArray keyArray)
{
    TR_ENTER()
    StringData file_name;

    SharedGroup* db = 0;
    try {
        JStringAccessor file_name_tmp(env, jfile_name); // throws
        file_name = StringData(file_name_tmp);

        if (enable_replication) {
#ifdef REALM_ENABLE_REPLICATION
            ThrowException(env, UnsupportedOperation,
                           "Replication is not currently supported by the Java language binding.");
//            db = new SharedGroup(SharedGroup::replication_tag(), *file_name_ptr ? file_name_ptr : 0);
#else
            ThrowException(env, UnsupportedOperation,
                           "Replication was disabled in the native library at compile time.");
#endif
        }
        else {
            SharedGroup::DurabilityLevel level;
            // Exception thrown for wrong durability value
            if (!jint_to_durability_level(env, durability, level)) {
                return 0;
            }

            KeyBuffer key(env, keyArray);
#ifdef REALM_ENABLE_ENCRYPTION
            db = new SharedGroup(file_name, no_create != 0, level, key.data());
#else
            db = new SharedGroup(file_name, no_create != 0, level);
#endif
        }
        return reinterpret_cast<jlong>(db);
    }
    CATCH_FILE(file_name)
    CATCH_STD()
    return 0;
}

JNIEXPORT jlong JNICALL Java_io_realm_internal_SharedGroup_createNativeWithImplicitTransactions
  (JNIEnv* env, jobject, jlong native_replication_ptr, jint durability, jbyteArray keyArray)
{
    TR_ENTER()

    SharedGroup::DurabilityLevel level;
    // Exception thrown for wrong durability value
    if (!jint_to_durability_level(env, durability, level)) {
        return 0;
    }

    try {
        KeyBuffer key(env, keyArray);
#ifdef REALM_ENABLE_ENCRYPTION
<<<<<<< HEAD
        SharedGroup* db = new SharedGroup(*CH(native_replication_ptr), SharedGroup::durability_Full, key.data());
#else
        SharedGroup* db = new SharedGroup(*CH(native_replication_ptr));
=======
        SharedGroup* db = new SharedGroup(*reinterpret_cast<realm::Replication*>(native_replication_ptr), level, key.data());
#else
        SharedGroup* db = new SharedGroup(*reinterpret_cast<realm::Replication*>(native_replication_ptr), level);
>>>>>>> 0b97009c
#endif
        return reinterpret_cast<jlong>(db);
    }
    CATCH_FILE()
    CATCH_STD()
    return 0;
}

JNIEXPORT jlong JNICALL Java_io_realm_internal_SharedGroup_nativeCreateReplication
  (JNIEnv* env, jobject, jstring jfile_name, jbyteArray keyArray)
{
    TR_ENTER()
    StringData file_name;
    try {     
        JStringAccessor file_name_tmp(env, jfile_name); // throws
        file_name = StringData(file_name_tmp);
        KeyBuffer key(env, keyArray);
#ifdef REALM_ENABLE_ENCRYPTION
        std::unique_ptr<ClientHistory> hist = make_client_history(file_name, key.data());
#else
        std::unique_ptr<ClientHistory> hist = make_client_history(file_name);
#endif
        return reinterpret_cast<jlong>(hist.release());
    }
    CATCH_FILE(file_name)
    CATCH_STD()
    return 0;
}

JNIEXPORT jlong JNICALL Java_io_realm_internal_SharedGroup_nativeBeginImplicit
  (JNIEnv* env, jobject, jlong native_ptr)
{
    TR_ENTER_PTR(native_ptr)
    try {
        Group& group = const_cast<Group&>(SG(native_ptr)->begin_read());
        return reinterpret_cast<jlong>(&group);
    }
    CATCH_STD()
    return 0;
}

JNIEXPORT void JNICALL Java_io_realm_internal_SharedGroup_nativeAdvanceRead
(JNIEnv *env, jobject, jlong native_ptr, jlong native_replication_ptr)
{
    TR_ENTER_PTR(native_ptr)
    try {
        LangBindHelper::advance_read( *SG(native_ptr), *CH(native_replication_ptr) );
    }
    CATCH_STD()
}

JNIEXPORT void JNICALL Java_io_realm_internal_SharedGroup_nativePromoteToWrite
  (JNIEnv *env, jobject, jlong native_ptr, jlong native_replication_ptr)
{
    TR_ENTER_PTR(native_ptr) 
    try {
        LangBindHelper::promote_to_write( *SG(native_ptr), *CH(native_replication_ptr) );
    }
    CATCH_STD()
}

JNIEXPORT void JNICALL Java_io_realm_internal_SharedGroup_nativeCommitAndContinueAsRead
  (JNIEnv *env, jobject, jlong native_ptr)
{
    TR_ENTER_PTR(native_ptr)
    try {
        LangBindHelper::commit_and_continue_as_read( *SG(native_ptr) );
    }
    CATCH_STD()
}

JNIEXPORT void JNICALL Java_io_realm_internal_SharedGroup_nativeCloseReplication
  (JNIEnv *, jobject, jlong native_replication_ptr)
{
    TR_ENTER_PTR(native_replication_ptr)
    delete CH(native_replication_ptr);
}

JNIEXPORT void JNICALL Java_io_realm_internal_SharedGroup_nativeClose(
    JNIEnv*, jclass, jlong native_ptr)
{
    TR_ENTER_PTR(native_ptr)
    delete SG(native_ptr);
}

JNIEXPORT void JNICALL Java_io_realm_internal_SharedGroup_nativeReserve(
   JNIEnv *env, jobject, jlong native_ptr, jlong bytes)
{
    TR_ENTER_PTR(native_ptr)
    if (bytes <= 0) {
        ThrowException(env, UnsupportedOperation, "number of bytes must be > 0.");
        return;
    }

    try {
         SG(native_ptr)->reserve(S(bytes));
    }
    CATCH_STD()
}

JNIEXPORT jlong JNICALL Java_io_realm_internal_SharedGroup_nativeBeginRead(
    JNIEnv* env, jobject, jlong native_ptr)
{
    TR_ENTER_PTR(native_ptr)
    try {
        const Group& group = SG(native_ptr)->begin_read();
        return reinterpret_cast<jlong>(&group);
    }
    CATCH_STD()
    return 0;
}

JNIEXPORT void JNICALL Java_io_realm_internal_SharedGroup_nativeEndRead(
    JNIEnv *, jobject, jlong native_ptr)
{
    TR_ENTER_PTR(native_ptr)
    SG(native_ptr)->end_read();     // noexcept
}

JNIEXPORT jlong JNICALL Java_io_realm_internal_SharedGroup_nativeBeginWrite(
    JNIEnv* env, jobject, jlong native_ptr)
{
    TR_ENTER_PTR(native_ptr)
    try {
        Group& group = SG(native_ptr)->begin_write();
        return reinterpret_cast<jlong>(&group);
    }
    CATCH_STD()
    return 0;
}

JNIEXPORT void JNICALL Java_io_realm_internal_SharedGroup_nativeCommit(
    JNIEnv*, jobject, jlong native_ptr)
{
    TR_ENTER_PTR(native_ptr)
    SG(native_ptr)->commit();   // noexcept
}

JNIEXPORT void JNICALL Java_io_realm_internal_SharedGroup_nativeRollback(
    JNIEnv*, jobject, jlong native_ptr)
{
    TR_ENTER_PTR(native_ptr)
    SG(native_ptr)->rollback();   // noexcept
}

JNIEXPORT void JNICALL Java_io_realm_internal_SharedGroup_nativeRollbackAndContinueAsRead(
    JNIEnv *, jobject, jlong native_ptr, jlong native_replication_ptr)
{
    TR_ENTER_PTR(native_ptr)
    LangBindHelper::rollback_and_continue_as_read(*SG(native_ptr), *CH(native_replication_ptr));
}


JNIEXPORT jboolean JNICALL Java_io_realm_internal_SharedGroup_nativeHasChanged
  (JNIEnv *, jobject, jlong native_ptr)
{
    TR_ENTER_PTR(native_ptr)
    return SG(native_ptr)->has_changed();   // noexcept
}

JNIEXPORT jstring JNICALL Java_io_realm_internal_SharedGroup_nativeGetDefaultReplicationDatabaseFileName(
    JNIEnv* env, jclass)
{
    TR_ENTER()
#ifdef REALM_ENABLE_REPLICATION
    ThrowException(env, UnsupportedOperation,
                   "Replication is not currently supported by the Java language binding.");
    return 0;
//    return to_jstring(env, Replication::get_path_to_database_file());
#else
    ThrowException(env, UnsupportedOperation,
                   "Replication was disable in the native library at compile time");
    return 0;
#endif
}

JNIEXPORT jboolean JNICALL Java_io_realm_internal_SharedGroup_nativeCompact(
    JNIEnv* env, jobject, jlong native_ptr)
{
    TR_ENTER_PTR(native_ptr)
    try {
        return SG(native_ptr)->compact(); // throws
    }
    CATCH_FILE()
    CATCH_STD()
    return false;
}<|MERGE_RESOLUTION|>--- conflicted
+++ resolved
@@ -27,10 +27,6 @@
 using namespace std;
 using namespace realm;
 
-<<<<<<< HEAD
-=======
-#define SG(ptr) reinterpret_cast<SharedGroup*>(ptr)
-
 inline static bool jint_to_durability_level(JNIEnv* env, jint durability, SharedGroup::DurabilityLevel &level) {
     if (durability == 0)
         level = SharedGroup::durability_Full;
@@ -50,7 +46,6 @@
     return true;
 }
 
->>>>>>> 0b97009c
 JNIEXPORT jlong JNICALL Java_io_realm_internal_SharedGroup_nativeCreate(
     JNIEnv* env, jobject, jstring jfile_name, jint durability, jboolean no_create, jboolean enable_replication, jbyteArray keyArray)
 {
@@ -107,15 +102,9 @@
     try {
         KeyBuffer key(env, keyArray);
 #ifdef REALM_ENABLE_ENCRYPTION
-<<<<<<< HEAD
-        SharedGroup* db = new SharedGroup(*CH(native_replication_ptr), SharedGroup::durability_Full, key.data());
-#else
-        SharedGroup* db = new SharedGroup(*CH(native_replication_ptr));
-=======
-        SharedGroup* db = new SharedGroup(*reinterpret_cast<realm::Replication*>(native_replication_ptr), level, key.data());
-#else
-        SharedGroup* db = new SharedGroup(*reinterpret_cast<realm::Replication*>(native_replication_ptr), level);
->>>>>>> 0b97009c
+        SharedGroup* db = new SharedGroup(*CH(native_replication_ptr), level, key.data());
+#else
+        SharedGroup* db = new SharedGroup(*CH(native_replication_ptr), level);
 #endif
         return reinterpret_cast<jlong>(db);
     }
