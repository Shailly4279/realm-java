--- conflicted
+++ resolved
@@ -781,11 +781,7 @@
         long nativeTablePointer = nativeGetLinkTarget(nativePtr, columnIndex);
         try {
             // Copy context reference from parent
-<<<<<<< HEAD
-            return new Table(context, this, nativeTablePointer);
-=======
-            return new Table(context, this.parent, nativeTablePointer, immutable);
->>>>>>> 72fb9f57
+            return new Table(context, this.parent, nativeTablePointer);
         }
         catch (RuntimeException e) {
             Table.nativeClose(nativeTablePointer);
@@ -977,11 +973,7 @@
     protected native void nativeSetMixed(long nativeTablePtr, long columnIndex, long rowIndex, Mixed data);
 
     public void setLink(long columnIndex, long rowIndex, long value) {
-<<<<<<< HEAD
-        checkImmutable();
-=======
-        if (immutable) throwImmutable();
->>>>>>> 72fb9f57
+        checkImmutable();
         nativeSetLink(nativePtr, columnIndex, rowIndex, value);
     }
 
@@ -1033,7 +1025,6 @@
     protected native void nativeNullifyLink(long nativePtr, long columnIndex, long rowIndex);
 
 
-<<<<<<< HEAD
     boolean isImmutable() {
         if (!(parent instanceof Table)) {
             if(parent == null) {
@@ -1051,8 +1042,6 @@
         if (isImmutable()) throwImmutable();
     }
 
-=======
->>>>>>> 72fb9f57
     //
     // Aggregate functions
     //
