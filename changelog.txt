0.88.0
 * BREAKING CHANGE: DynamicRealm.executeTransaction() now directly throws any RuntimeException instead of wrapping it in a RealmException (#1682).
 * BREAKING CHANGE: DynamicRealm.executeTransaction() now throws IllegalArgumentException instead of silently accepting a null Transaction object.
 * Fixed an error occurring during test and connectedCheck of unit test example (#1934).
 * Added RealmQuery.isNotEmpty() (#2025). (Thank you @stk1m1)
 * Added Realm.clear() and RealmList.removeAllFromRealm() (#1560).
 * Improved .so loading by using ReLinker (https://github.com/KeepSafe/ReLinker).
 * Improved performance of RealmList#contains() (#897).
 * Added RealmQuery.distinct() and RealmResults.distinct() (#1568). 

0.87.3
 * IllegalArgumentException is now properly thrown when calling Realm.copyFromRealm() with a DynamicRealmObject (#2058).
<<<<<<< HEAD
 * Fixed bug in jsonExample (#2092).
=======
 * Fixed a message in IllegalArgumentException thrown by the accessors of DynamicRealmObject (#2141).
 * Fixed RealmList not returning DynamicRealmObjects of the correct underlying type (#2143).
 * Updated Realm Core to 0.95.8
   - Fixed a bug where undetected deleted object might lead to seg. fault (#1945).
   - Better performance when deleting objects (#2015).
>>>>>>> 7e3de50c

0.87.2
 * Fixed a bug when RealmObjectSchema.addField() was called with the PRIMARY_KEY modifier, the field was not set as a required field (#2001).
 * Removed explicit GC call when committing a transaction (#1925).
 * Fixed a bug which could throw a ConcurrentModificationException in RealmObject's or RealmResults' change listener (#1970).
 * Fixed RealmList.set() so it now correctly returns the old element instead of the new (#2044).
 * Fixed the deployment of source and javadoc jars (#1971).

0.87.1
 * Upgraded to NDK R10e. Using gcc 4.9 for all architectures.
 * Updated Realm Core to 0.95.6
   - Fixed a bug where an async query can be copied incomplete in rare cases (#1717).
 * Fixed potential memory leak when using async query.
 * Added a check to prevent removing a RealmChangeListener from a non-Looper thread (#1962). (Thank you @hohnamkung)

0.87.0
 * Added Realm.asObservable(), RealmResults.asObservable(), RealmObject.asObservable(), DynamicRealm.asObservable() and DynamicRealmObject.asObservable().
 * Added RealmConfiguration.Builder.rxFactory() and RxObservableFactory for custom RxJava observable factory classes.
 * Added Realm.copyFromRealm() for creating detached copies of Realm objects (#931).
 * Added RealmObjectSchema.getFieldType() (#1883).
 * Added unitTestExample to showcase unit and instrumentation tests. Examples include jUnit3, jUnit4, Espresso, Robolectric, and MPowermock usage with Realm (#1440).
 * Added support for ISO8601 based dates for JSON import. If JSON dates are invalid a RealmException will be thrown (#1213).
 * Added APK splits to gridViewExample (#1834).

0.86.1
 * Improved the performance of removing objects (RealmResults.clear() and RealmResults.remove()).
 * Updated Realm Core to 0.95.5
 * Updated ProGuard configuration (#1904).
 * Fixed a bug where RealmQuery.findFirst() returned a wrong result if the RealmQuery had been created from a RealmResults.where() (#1905).
 * Fixed a bug causing DynamicRealmObject.getObject()/setObject() to use the wrong class (#1912).
 * Fixed a bug which could cause a crash when closing Realm instances in change listeners (#1900).
 * Fixed a crash occurring during update of multiple async queries (#1895).
 * Fixed listeners not triggered for RealmObject & RealmResults created using copy or create methods (#1884).
 * Fixed RealmChangeListener never called inside RealmResults (#1894).
 * Fixed crash when calling clear on a RealmList (#1886).

0.86.0
 * BREAKING CHANGE: The Migration API has been replaced with a new API.
 * BREAKING CHANGE: RealmResults.SORT_ORDER_ASCENDING and RealmResults.SORT_ORDER_DESCENDING constants have been replaced by Sort.ASCENDING and Sort.DESCENDING enums.
 * BREAKING CHANGE: RealmQuery.CASE_SENSITIVE and RealmQuery.CASE_INSENSITIVE constants have been replaced by Case.SENSITIVE and Case.INSENSITIVE enums.
 * BREAKING CHANGE: Realm.addChangeListener, RealmObject.addChangeListener and RealmResults.addChangeListener hold a strong reference to the listener, you should unregister the listener to avoid memory leaks.
 * BREAKING CHANGE: Removed deprecated methods RealmQuery.minimum{Int,Float,Double}, RealmQuery.maximum{Int,Float,Double}, RealmQuery.sum{Int,Float,Double} and RealmQuery.average{Int,Float,Double}. Use RealmQuery.min(), RealmQuery.max(), RealmQuery.sum() and RealmQuery.average() instead.
 * BREAKING CHANGE: Removed RealmConfiguration.getSchemaMediator() which is public by mistake. And RealmConfiguration.getRealmObjectClasses() is added as an alternative in order to obtain the set of model classes (#1797).
 * BREAKING CHANGE: Realm.addChangeListener, RealmObject.addChangeListener and RealmResults.addChangeListener will throw an IllegalStateException when invoked on a non-Looper thread. This is to prevent registering listeners that will not be invoked.
 * BREAKING CHANGE: trying to access a property on an unloaded RealmObject obtained asynchronously will throw an IllegalStateException
 * Added new Dynamic API using DynamicRealm and DynamicRealmObject.
 * Added Realm.getSchema() and DynamicRealm.getSchema().
 * Realm.createOrUpdateObjectFromJson() now works correctly if the RealmObject class contains a primary key (#1777).
 * Realm.compactRealm() doesn't throw an exception if the Realm file is opened. It just returns false instead.
 * Updated Realm Core to 0.95.3
   - Fixed a bug where RealmQuery.average(String) returned a wrong value for a nullable Long/Integer/Short/Byte field (#1803).
   - Fixed a bug where RealmQuery.average(String) wrongly counted the null value for average calculation (#1854).

0.85.1
 * Fixed a bug which could corrupt primary key information when updating from a Realm version <= 0.84.1 (#1775).

0.85.0
 * BREAKING CHANGE: Removed RealmEncryptionNotSupportedException since the encryption implementation changed in Realm's underlying storage engine. Encryption is now supported on all devices.
 * BREAKING CHANGE: Realm.executeTransaction() now directly throws any RuntimeException instead of wrapping it in a RealmException (#1682).
 * BREAKING CHANGE: RealmQuery.isNull() and RealmQuery.isNotNull() now throw IllegalArgumentException instead of RealmError if the fieldname is a linked field and the last element is a link (#1693).
 * Added Realm.isEmpty().
 * Setters in managed object for RealmObject and RealmList now throw IllegalArgumentException if the value contains an invalid (standalone, removed, closed, from different Realm) object (#1749).
 * Attempting to refresh a Realm while a transaction is in process will now throw an IllegalStateException (#1712).
 * The Realm AAR now also contains the ProGuard configuration (#1767). (Thank you @skyisle)
 * Updated Realm Core to 0.95
   - Removed reliance on POSIX signals when using encryption.

0.84.2
 * Fixed a bug making it impossible to convert a field to become required during a migration (#1695).
 * Fixed a bug making it impossible to read Realms created using primary keys and created by iOS (#1703).
 * Fixed some memory leaks when an Exception is thrown (#1730).
 * Fixed a memory leak when using relationships (#1285).
 * Fixed a bug causing cached column indices to be cleared too soon (#1732).

0.84.1
 * Updated Realm Core to 0.94.4
   - Fixed a bug that could cause a crash when running the same query multiple times.
 * Updated ProGuard configuration. See documentation https://realm.io/docs/java/latest/#proguard for more details.
 * Updated Kotlin example to use 1.0.0-beta.
 * Fixed warnings reported by "lint -Xlint:all" (#1644).
 * Fixed a bug where simultaneous opening and closing a Realm from different threads might result in a NullPointerException (#1646).
 * Fixed a bug which made it possible to externally modify the encryption key in a RealmConfiguration (#1678).

0.84.0
 * Added support for async queries and transactions.
 * Added support for parsing JSON Dates with timezone information. (Thank you @LateralKevin)
 * Added RealmQuery.isEmpty().
 * Added Realm.isClosed() method.
 * Added Realm.distinct() method.
 * Added RealmQuery.isValid(), RealmResults.isValid() and RealmList.isValid(). Each method checks whether the instance is still valid to use or not(for example, the Realm has been closed or any parent object has been removed).
 * Added Realm.isInTransaction() method.
 * Updated Realm Core to version 0.94.3
   - Fallback for mremap() now work correctly on BlackBerry devices.
 * Following methods in managed RealmList now throw IllegalStateException instead of native crash when RealmList.isValid() returns false: add(int,RealmObject), add(RealmObject)
 * Following methods in managed RealmList now throw IllegalStateException instead of ArrayIndexOutOfBoundsException when RealmList.isValid() returns false: set(int,RealmObject), move(int,int), remove(int), get(int)
 * Following methods in managed RealmList now throw IllegalStateException instead of returning 0/null when RealmList.isValid() returns false: clear(), removeAll(Collection), remove(RealmObject), first(), last(), size(), where()
 * RealmPrimaryKeyConstraintException is now thrown instead of RealmException if two objects with same primary key are inserted.
 * IllegalStateException is now thrown when calling Realm's clear(), RealmResults's remove(), removeLast(), clear() or RealmObject's removeFromRealm() from an incorrect thread.
 * Fixed a bug affecting RealmConfiguration.equals().
 * Fixed a bug in RealmQuery.isNotNull() which produced wrong results for binary data.
 * Fixed a bug in RealmQuery.isNull() and RealmQuery.isNotNull() which validated the query prematurely.
 * Fixed a bug where closed Realms were trying to refresh themselves resulting in a NullPointerException.
 * Fixed a bug that made it possible to migrate open Realms, which could cause undefined behavior when querying, reading or writing data.
 * Fixed a bug causing column indices to be wrong for some edge cases. See #1611 for details.

0.83.1
 * Updated Realm Core to version 0.94.1.
   - Fixed a bug when using Realm.compactRealm() which could make it impossible to open the Realm file again.
   - Fixed a bug, so isNull link queries now always return true if any part is null.

0.83
 * BREAKING CHANGE: Database file format update. The Realm file created by this version cannot be used by previous versions of Realm.
 * BREAKING CHANGE: Removed deprecated methods and constructors from the Realm class.
 * BREAKING CHANGE: Introduced boxed types Boolean, Byte, Short, Integer, Long, Float and Double. Added null support. Introduced annotation @Required to indicate a field is not nullable. String, Date and byte[] became nullable by default which means a RealmMigrationNeededException will be thrown if an previous version of a Realm file is opened.
 * Deprecated methods: RealmQuery.minimum{Int,Float,Double}, RealmQuery.maximum{Int,Float,Double}. Use RealmQuery.min() and RealmQuery.max() instead.
 * Added support for x86_64.
 * Fixed an issue where opening the same Realm file on two Looper threads could potentially lead to an IllegalStateException being thrown.
 * Opening a Realm file from one thread will no longer be blocked by a transaction from another thread.
 * Fixed an issue preventing the call of listeners on refresh().
 * Range restrictions of Date fields have been removed. Date fields now accepts any value. Milliseconds are still removed.

0.82.2
 * Fixed a bug which might cause failure when loading the native library.
 * Fixed a bug which might trigger a timeout in Context.finalize().
 * Fixed a bug which might cause RealmObject.isValid() to throw an exception if the object is deleted.
 * Updated Realm core to version 0.89.9
   - Fixed a potential stack overflow issue which might cause a crash when encryption was used.
   - Embedded crypto functions into Realm dynamic lib to avoid random issues on some devices.
   - Throw RealmEncryptionNotSupportedException if the device doesn't support Realm encryption. At least one device type (HTC One X) contains system bugs that prevents Realm's encryption from functioning properly. This is now detected, and an exception is thrown when trying to open/create an encrypted Realm file. It's up to the application to catch this and decide if it's OK to proceed without encryption instead.

0.82.1
 * Fixed a bug where using the wrong encryption key first caused the right key to be seen as invalid.
 * Fixed a bug where String fields were ignored when updating objects from JSON with null values.
 * Fixed a bug when calling System.exit(0), the process might hang.

0.82
 * BREAKING CHANGE: Fields with annotation @PrimaryKey are indexed automatically now. Older schemas require a migration.
 * RealmConfiguration.setModules() now accept ignore null values which Realm.getDefaultModule() might return.
 * Trying to access a deleted Realm object throw throws a proper IllegalStateException.
 * Added in-memory Realm support.
 * Closing realm on another thread different from where it was created now throws an exception.
 * Realm will now throw a RealmError when Realm's underlying storage engine encounters an unrecoverable error.
 * @Index annotation can also be applied to byte/short/int/long/boolean/Date now.
 * Fixed a bug where RealmQuery objects are prematurely garbage collected.
 * Removed RealmQuery.between() for link queries.

0.81.1
 * Fixed memory leak causing Realm to never release Realm objects.

0.81
 * Introduced RealmModules for working with custom schemas in libraries and apps.
 * Introduced Realm.getDefaultInstance(), Realm.setDefaultInstance(RealmConfiguration) and Realm.getInstance(RealmConfiguration).
 * Deprecated most constructors. They have been been replaced by Realm.getInstance(RealmConfiguration) and Realm.getDefaultInstance().
 * Deprecated Realm.migrateRealmAtPath(). It has been replaced by Realm.migrateRealm(RealmConfiguration).
 * Deprecated Realm.deleteFile(). It has been replaced by Realm.deleteRealm(RealmConfiguration).
 * Deprecated Realm.compactFile(). It has been replaced by Realm.compactRealm(RealmConfiguration).
 * RealmList.add(), RealmList.addAt() and RealmList.set() now copy standalone objects transparently into Realm.
 * Realm now works with Kotlin (M12+). (Thank you @cypressious)
 * Fixed a performance regression introduced in 0.80.3 occurring during the validation of the Realm schema.
 * Added a check to give a better error message when null is used as value for a primary key.
 * Fixed unchecked cast warnings when building with Realm.
 * Cleaned up examples (remove old test project).
 * Added checking for missing generic type in RealmList fields in annotation processor.

0.80.3
 * Calling Realm.copyToRealmOrUpdate() with an object with a null primary key now throws a proper exception.
 * Fixed a bug making it impossible to open Realms created by Realm-Cocoa if a model had a primary key defined.
 * Trying to using Realm.copyToRealmOrUpdate() with an object with a null primary key now throws a proper exception.
 * RealmChangedListener now also gets called on the same thread that did the commit.
 * Fixed bug where Realm.createOrUpdateWithJson() reset Date and Binary data to default values if not found in the JSON output.
 * Fixed a memory leak when using RealmBaseAdapter.
 * RealmBaseAdapter now allow RealmResults to be null (thanks @zaki50).
 * Fixed a bug where a change to a model class (RealmList<A> to RealmList<B>) would not throw a RealmMigrationNeededException.
 * Fixed a bug where setting multiple RealmLists didn't remove the previously added objects.
 * Solved ConcurrentModificationException thrown when addChangeListener/removeChangeListener got called in the onChange. (thanks @beeender)
 * Fixed duplicated listeners in the same realm instance. Trying to add duplicated listeners is ignored now. (thanks @beeender)

0.80.2
 * Trying to use Realm.copyToRealmOrUpdate() with an object with a null primary key now throws a proper exception.
 * RealmMigrationNeedException can now return the path to the Realm that needs to be migrated.
 * Fixed bug where creating a Realm instance with a hashcode collision no longer returned the wrong Realm instance.
 * Updated Realm Core to version 0.89.2
   - fixed bug causing a crash when opening an encrypted Realm file on ARM64 devices.

0.80.1
 * Realm.createOrUpdateWithJson() no longer resets fields to their default value if they are not found in the JSON input.
 * Realm.compactRealmFile() now uses Realm Core's compact() method which is more failure resilient.
 * Realm.copyToRealm() now correctly handles referenced child objects that are already in the Realm.
 * The ARM64 binary is now properly a part of the Eclipse distribution package.
 * A RealmMigrationExceptionNeeded is now properly thrown if @Index and @PrimaryKey are not set correctly during a migration.
 * Fixed bug causing Realms to be cached even though they failed to open correctly.
 * Added Realm.deleteRealmFile(File) method.
 * Fixed bug causing queries to fail if multiple Realms has different field ordering.
 * Fixed bug when using Realm.copyToRealm() with a primary key could crash if default value was already used in the Realm.
 * Updated Realm Core to version 0.89.0
   - improved performance for sorting RealmResults.
   - improved performance for refreshing a Realm after inserting or modifying strings or binary data.
   - fixed bug causing incorrect result when querying indexed fields.
   - fixed bug causing corruption of string index when deleting an object where there are duplicate values for the indexed field.
   - fixed bug causing a crash after compacting the Realm file.
 * Added RealmQuery.isNull() and RealmQuery.isNotNull() for querying relationships.
 * Fixed a potential NPE in the RealmList constructor.

0.80
* Queries on relationships can be case sensitive.
* Fixed bug when importing JSONObjects containing NULL values.
* Fixed crash when trying to remove last element of a RealmList.
* Fixed bug crashing annotation processor when using "name" in model classes for RealmObject references
* Fixed problem occurring when opening an encrypted Realm with two different instances of the same key.
* Version checker no longer reports that updates are available when latest version is used.
* Added support for static fields in RealmObjects.
* Realm.writeEncryptedCopyTo() has been reenabled.

0.79.1
 * copyToRealm() no longer crashes on cyclic data structures.
 * Fixed potential crash when using copyToRealmOrUpdate with an object graph containing a mix of elements with and without primary keys.

0.79
 * Added support for ARM64.
 * Added RealmQuery.not() to negate a query condition.
 * Made the native libraries much smaller. Arm went from 1.8MB to 800KB.
 * Better error reporting when trying to create or open a Realm file fails.
 * Improved error reporting in case of missing accessors in model classes.
 * Re-enabled RealmResults.remove(index) and RealmResults.removeLast().
 * Primary keys are now supported through the @PrimaryKey annotation.
 * Added copyToRealmOrUpdate() and createOrUpdateFromJson() methods, that works for models with primary keys.
 * Fixed error when instantiating a Realm with the wrong key.
 * Throw an exception if deleteRealmFile() is called when there is an open instance of the Realm.
 * Made migrations and compression methods synchronised.
 * Removed methods deprecated in 0.76. Now Realm.allObjectsSorted() and RealmQuery.findAllSorted() need to be used instead.
 * Reimplemented Realm.allObjectSorted() for better performance.

0.78
 * Added proper support for encryption. Encryption support is now included by default. Keys are now 64 bytes long.
 * Added support to write an encrypted copy of a Realm.
 * Realm no longer incorrectly warns that an instance has been closed too many times.
 * Realm now shows a log warning if an instance is being finalized without being closed.
 * Fixed bug causing Realms to be cached during a RealmMigration resulting in invalid realms being returned from Realm.getInstance().
 * Updated core to 0.88.

0.77
 * Added Realm.allObjectsSorted() and RealmQuery.findAllSorted() and extending RealmResults.sort() for multi-field sorting.
 * RealmResults.sort() now has better error reporting.
 * Added more logging capabilities at the JNI level.
 * Added proper encryption support. NOTE: The key has been increased from 32 bytes to 64 bytes (see example).
 * Fixed bug when doing queries on the elements of a RealmList, ie. like Realm.where(Foo.class).getBars().where().equalTo("name").
 * Throw NoSuchMethodError when RealmResults.indexOf() is called, since it's not implemented yet.
 * Added support for standalone objects and custom constructors.
 * Added more precise imports in proxy classes to avoid ambiguous references.
 * Improved handling of empty model classes in the annotation processor
 * Added support for executing a transaction with a closure using Realm.executeTransaction().
 * Fixed bug causing refresh() to be called on background threads with closed Realms.
 * Fixed bug where calling Realm.close() too many times could result in Realm not getting closed at all. This now triggers a log warning.
 * Added RealmObject.isValid() to test if an object is still accessible.
 * Removed deprecated static constructors.
 * Introduced new static constructors based on File instead of Context, allowing to save Realm files in custom locations.
 * RealmList.remove() now properly returns the removed object.
 * Calling realm.close() no longer prevent updates to other open realm instances on the same thread.

0.76.0
 * RealmObjects can now be imported using JSON.
 * Gradle wrapper updated to support Android Studio 1.0.
 * Bug fixed in RealmObject.equals() so it now correctly compares two objects from the same Realm.
 * Realm class is now marked as final.
 * Replaced concurrency example with a better thread example.
 * Allow to add/remove RealmChangeListeners in RealmChangeListeners.
 * Upgrading to core 0.87.0 (encryption support, API changes).
 * Bug fixed in Realm crashing for receiving notifications after close().
 * Close the Realm instance after migrations.
 * Added a check to deny the writing of objects outside of a transaction.

0.75.1 (03 December 2014)
  * Changing sort to be an in-place method.
  * Renaming SORT_ORDER_DECENDING to SORT_ORDER_DESCENDING.
  * Adding sorting functionality to allObjects() and findAll().
  * Bug fixed: when querying a date column with equalTo(), it would act as lessThan()

0.75.0 (28 Nov 2014)
  * Realm now implements Closeable, allowing better cleanup of native resources
  * Adding writeCopyTo() and compactRealmFile() to write and compact a Realm to a new file.
  * RealmObject.toString(), equals() and hashCode() now support models with cyclic references.
  * RealmResults.iterator() and listIterator() now correctly iterates the results when using remove().
  * Bug fixed in Exception text when field names was not matching the database
  * Bug fixed so Realm no longer throws an Exception when removing the last object
  * Bug fixed in RealmResults which prevented sub-querying
  * The Date type does not support millisecond resolution, and dates before 1901-12-13
    and dates after 2038-01-19 are not supported on 32 bit systems
  * Fixed bug so Realm no longer throws an Exception when removing the last object
  * Bug fixed in RealmResults which prevented subquerying

0.74.0 (19 Nov 2014)
  * Added support for more field/accessors naming conventions
  * Allow static methods in model classes
  * An exception will now be thrown if you try to move Realm, RealmResults or RealmObject between threads.
  * Fixed a bug in the calculation of the maximum of date field in a RealmResults
  * Adding case sensitive versions of string comparison operators equalTo and notEqualTo
  * Adding where() to RealmList to initiate queries
  * Updated core to 0.86.0, fixing a bug in cancelling an empty transaction, and major query speedups with floats/doubles
  * Consistent handling of UTF-8 strings
  * removeFromRealm() now calls moveLastOver() which is faster and more reliable when deleting multiple objects
  * Added verification of fields names in queries with links.
  * Added exception for queries with invalid field name

0.73.1 (05 Nov 2014)
  * Fixed a bug that would send infinite notifications in some instances

0.73.0 (04 Nov 2014)
  * Fixed a bug not allowing queries with more than 1024 conditions
  * Rewritten the notification system. The API did not change but it's now much more reliable
  * Added support for switching auto-refresh on and off (Realm.setAutoRefresh)
  * Added RealmBaseAdapter and an example using it
  * Added deleteFromRealm() method to RealmObject

0.72.0 (27 Oct 2014)
  * Extended sorting support to more types: boolean, byte, short, int, long, float, double, Date, and String
    fields are now supported
  * Better support for Java 7 and 8 in the annotations processor
  * Better support for the Eclipse annotations processor
  * Added Eclipse support to the distribution folder
  * Added Realm.cancelTransaction() to cancel/abort/rollback a transaction
  * Faster implementation of RealmQuery.findFirst()
  * Upgraded core to 0.85.1 (deep copying of strings in queries; preparation for link queries)
  * Added support for link queries in the form realm.where(Owner.class).equalTo("cat.age", 12).findAll()

0.71.0 (07 Oct 2014)
  * Simplified the release artifact to a single Jar file
  * Added support for Eclipse
  * Added support for deploying to Maven
  * Throw exception if nested transactions are used (it's not allowed)
  * Javadoc updated
  * Fixed bug in RealmResults: https://github.com/realm/realm-java/issues/453
  * New annotation @Index to add search index to a field (currently only supporting String fields)
  * Made the annotations processor more verbose and strict
  * Adding RealmQuery.count() method
  * Added a new example about concurrency
  * Upgrading to core 0.84.0

0.70.1 (30 Sep 2014)
  * Enable unit testing for the realm project
  * Fixed handling of camel-cased field names

0.70.0 (29 Sep 2014)
  * This is the first public beta release<|MERGE_RESOLUTION|>--- conflicted
+++ resolved
@@ -2,23 +2,20 @@
  * BREAKING CHANGE: DynamicRealm.executeTransaction() now directly throws any RuntimeException instead of wrapping it in a RealmException (#1682).
  * BREAKING CHANGE: DynamicRealm.executeTransaction() now throws IllegalArgumentException instead of silently accepting a null Transaction object.
  * Fixed an error occurring during test and connectedCheck of unit test example (#1934).
+ * Fixed bug in jsonExample (#2092).
  * Added RealmQuery.isNotEmpty() (#2025). (Thank you @stk1m1)
  * Added Realm.clear() and RealmList.removeAllFromRealm() (#1560).
  * Improved .so loading by using ReLinker (https://github.com/KeepSafe/ReLinker).
  * Improved performance of RealmList#contains() (#897).
- * Added RealmQuery.distinct() and RealmResults.distinct() (#1568). 
+ * Added RealmQuery.distinct() and RealmResults.distinct() (#1568).
 
 0.87.3
  * IllegalArgumentException is now properly thrown when calling Realm.copyFromRealm() with a DynamicRealmObject (#2058).
-<<<<<<< HEAD
- * Fixed bug in jsonExample (#2092).
-=======
  * Fixed a message in IllegalArgumentException thrown by the accessors of DynamicRealmObject (#2141).
  * Fixed RealmList not returning DynamicRealmObjects of the correct underlying type (#2143).
  * Updated Realm Core to 0.95.8
    - Fixed a bug where undetected deleted object might lead to seg. fault (#1945).
    - Better performance when deleting objects (#2015).
->>>>>>> 7e3de50c
 
 0.87.2
  * Fixed a bug when RealmObjectSchema.addField() was called with the PRIMARY_KEY modifier, the field was not set as a required field (#2001).
