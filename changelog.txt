0.82
<<<<<<< HEAD
 * Support async queries
=======
 * Trying to access a deleted Realm object throw throws a proper IllegalStateException.
 * Added in-memory Realm support.
 * Closing realm on another thread different from where it was created now throws an exception.
 * @Index annotation can also be applied to byte/short/int/long/boolean/Date
 now.
>>>>>>> 0b97009c

0.81.1
 * Fixed memory leak causing Realm to never release Realm objects.

0.81
 * Introduced RealmModules for working with custom schemas in libraries and apps.
 * Introduced Realm.getDefaultInstance(), Realm.setDefaultInstance(RealmConfiguration) and Realm.getInstance(RealmConfiguration).
 * Deprecated most constructors. They have been been replaced by Realm.getInstance(RealmConfiguration) and Realm.getDefaultInstance().
 * Deprecated Realm.migrateRealmAtPath(). It has been replaced by Realm.migrateRealm(RealmConfiguration).
 * Deprecated Realm.deleteFile(). It has been replaced by Realm.deleteRealm(RealmConfiguration).
 * Deprecated Realm.compactFile(). It has been replaced by Realm.compactRealm(RealmConfiguration).
 * RealmList.add(), RealmList.addAt() and RealmList.set() now copy standalone objects transparently into Realm.
 * Realm now works with Kotlin (M12+). (thanks @cypressious)
 * Fixed a performance regression introduced in 0.80.3 occurring during the validation of the Realm schema.
 * Added a check to give a better error message when null is used as value for a primary key. 
 * Fixed unchecked cast warnings when building with Realm.
 * Cleaned up examples (remove old test project).
 * Added checking for missing generic type in RealmList fields in annotation processor.

0.80.3
 * Calling Realm.copyToRealmOrUpdate() with an object with a null primary key now throws a proper exception.
 * Fixed a bug making it impossible to open Realms created by Realm-Cocoa if a model had a primary key defined.
 * Trying to using Realm.copyToRealmOrUpdate() with an object with a null primary key now throws a proper exception.
 * RealmChangedListener now also gets called on the same thread that did the commit.
 * Fixed bug where Realm.createOrUpdateWithJson() reset Date and Binary data to default values if not found in the JSON output.
 * Fixed a memory leak when using RealmBaseAdapter.
 * RealmBaseAdapter now allow RealmResults to be null (thanks @zaki50).
 * Fixed a bug where a change to a model class (RealmList<A> to RealmList<B>) would not throw a RealmMigrationNeededException.
 * Fixed a bug where where setting multiple RealmLists didn't remove the previously added objects.
 * Solved ConcurrentModificationException thrown when addChangeListener/removeChangeListener got called in the onChange. (thanks @beeender)
 * Fixed duplicated listeners in the same realm instance. Trying to add duplicated listeners is ignored now. (thanks @beeender)

0.80.2
 * Trying to use Realm.copyToRealmOrUpdate() with an object with a null primary key now throws a proper exception.
 * RealmMigrationNeedException can now return the path to the Realm that needs to be migrated.
 * Fixed bug where creating a Realm instance with a hashcode collision no longer returned the wrong Realm instance.
 * Updated Realm Core to version 0.89.2
   - fixed bug causing a crash when opening an encrypted Realm file on ARM64 devices.

0.80.1
 * Realm.createOrUpdateWithJson() no longer resets fields to their default value if they are not found in the JSON input.
 * Realm.compactRealmFile() now uses Realm Core's compact() method which is more failure resilient.
 * Realm.copyToRealm() now correctly handles referenced child objects that are already in the Realm.
 * The ARM64 binary is now properly a part of the Eclipse distribution package.
 * A RealmMigrationExceptionNeeded is now properly thrown if @Index and @PrimaryKey are not set correctly during a migration.
 * Fixed bug causing Realms to be cached even though they failed to open correctly.
 * Added Realm.deleteRealmFile(File) method.
 * Fixed bug causing queries to fail if multiple Realms has different field ordering.
 * Fixed bug when using Realm.copyToRealm() with a primary key could crash if default value was already used in the Realm.
 * Updated Realm Core to version 0.89.0
   - improved performance for sorting RealmResults.
   - improved performance for refreshing a Realm after inserting or modifying strings or binary data.
   - fixed bug causing incorrect result when querying indexed fields.
   - fixed bug causing corruption of string index when deleting an object where there are duplicate values for the indexed field.
   - fixed bug causing a crash after compacting the Realm file.
 * Added RealmQuery.isNull() and RealmQuery.isNotNull() for querying relationships.
 * Fixed a potential NPE in the RealmList constructor.

0.80
* Queries on relationships can be case sensitive.
* Fixed bug when importing JSONObjects containing NULL values.
* Fixed crash when trying to remove last element of a RealmList.
* Fixed bug crashing annotation processor when using "name" in model classes for RealmObject references
* Fixed problem occurring when opening an encrypted Realm with two different instances of the same key.
* Version checker no longer reports that updates are available when latest version is used.
* Added support for static fields in RealmObjects.
* Realm.writeEncryptedCopyTo() has been reenabled.

0.79.1
 * copyToRealm() no longer crashes on cyclic data structures.
 * Fixed potential crash when using copyToRealmOrUpdate with an object graph containing a mix of elements with and without primary keys.

0.79
 * Added support for ARM64.
 * Added RealmQuery.not() to negate a query condition.
 * Made the native libraries much smaller. Arm went from 1.8MB to 800KB.
 * Better error reporting when trying to create or open a Realm file fails.
 * Improved error reporting in case of missing accessors in model classes.
 * Re-enabled RealmResults.remove(index) and RealmResults.removeLast().
 * Primary keys are now supported through the @PrimaryKey annotation.
 * Added copyToRealmOrUpdate() and createOrUpdateFromJson() methods, that works for models with primary keys.
 * Fixed error when instantiating a Realm with the wrong key.
 * Throw an exception if deleteRealmFile() is called when there is an open instance of the Realm.
 * Made migrations and compression methods synchronised.
 * Removed methods deprecated in 0.76. Now Realm.allObjectsSorted() and RealmQuery.findAllSorted() need to be used instead.
 * Reimplemented Realm.allObjectSorted() for better performance.

0.78
 * Added proper support for encryption. Encryption support is now included by default. Keys are now 64 bytes long.
 * Added support to write an encrypted copy of a Realm.
 * Realm no longer incorrectly warns that an instance has been closed too many times.
 * Realm now shows a log warning if an instance is being finalized without being closed.
 * Fixed bug causing Realms to be cached during a RealmMigration resulting in invalid realms being returned from Realm.getInstance().
 * Updated core to 0.88.

0.77
 * Added Realm.allObjectsSorted() and RealmQuery.findAllSorted() and extending RealmResults.sort() for multi-field sorting.
 * RealmResults.sort() now has better error reporting.
 * Added more logging capabilities at the JNI level.
 * Added proper encryption support. NOTE: The key has been increased from 32 bytes to 64 bytes (see example).
 * Fixed bug when doing queries on the elements of a RealmList, ie. like Realm.where(Foo.class).getBars().where().equalTo("name").
 * Throw NoSuchMethodError when RealmResults.indexOf() is called, since it's not implemented yet.
 * Added support for standalone objects and custom constructors.
 * Added more precise imports in proxy classes to avoid ambiguous references.
 * Improved handling of empty model classes in the annotation processor
 * Added support for executing a transaction with a closure using Realm.executeTransaction().
 * Fixed bug causing refresh() to be called on background threads with closed Realms.
 * Fixed bug where calling Realm.close() too many times could result in Realm not getting closed at all. This now triggers a log warning.
 * Added RealmObject.isValid() to test if an object is still accessible.
 * Removed deprecated static constructors.
 * Introduced new static constructors based on File instead of Context, allowing to save Realm files in custom locations.
 * RealmList.remove() now properly returns the removed object.
 * Calling realm.close() no longer prevent updates to other open realm instances on the same thread.

0.76.0
 * RealmObjects can now be imported using JSON.
 * Gradle wrapper updated to support Android Studio 1.0.
 * Bug fixed in RealmObject.equals() so it now correctly compares two objects from the same Realm.
 * Realm class is now marked as final.
 * Replaced concurrency example with a better thread example.
 * Allow to add/remove RealmChangeListeners in RealmChangeListeners.
 * Upgrading to core 0.87.0 (encryption support, API changes).
 * Bug fixed in Realm crashing for receiving notifications after close().
 * Close the Realm instance after migrations.
 * Added a check to deny the writing of objects outside of a transaction.

0.75.1 (03 December 2014)
  * Changing sort to be an in-place method.
  * Renaming SORT_ORDER_DECENDING to SORT_ORDER_DESCENDING.
  * Adding sorting functionality to allObjects() and findAll().
  * Bug fixed: when querying a date column with equalTo(), it would act as lessThan()

0.75.0 (28 Nov 2014)
  * Realm now implements Closeable, allowing better cleanup of native resources
  * Adding writeCopyTo() and compactRealmFile() to write and compact a Realm to a new file.
  * RealmObject.toString(), equals() and hashCode() now support models with cyclic references.
  * RealmResults.iterator() and listIterator() now correctly iterates the results when using remove().
  * Bug fixed in Exception text when field names was not matching the database
  * Bug fixed so Realm no longer throws an Exception when removing the last object
  * Bug fixed in RealmResults which prevented sub-querying
  * The Date type does not support millisecond resolution, and dates before 1901-12-13
    and dates after 2038-01-19 are not supported on 32 bit systems
  * Fixed bug so Realm no longer throws an Exception when removing the last object
  * Bug fixed in RealmResults which prevented subquerying



0.74.0 (19 Nov 2014)
  * Added support for more field/accessors naming conventions
  * Allow static methods in model classes
  * An exception will now be thrown if you try to move Realm, RealmResults or RealmObject between threads.
  * Fixed a bug in the calculation of the maximum of date field in a RealmResults
  * Adding case sensitive versions of string comparison operators equalTo and notEqualTo
  * Adding where() to RealmList to initiate queries
  * Updated core to 0.86.0, fixing a bug in cancelling an empty transaction, and major query speedups with floats/doubles
  * Consistent handling of UTF-8 strings
  * removeFromRealm() now calls moveLastOver() which is faster and more reliable when deleting multiple objects
  * Added verification of fields names in queries with links.
  * Added exception for queries with invalid field name

0.73.1 (05 Nov 2014)
  * Fixed a bug that would send infinite notifications in some instances

0.73.0 (04 Nov 2014)
  * Fixed a bug not allowing queries with more than 1024 conditions
  * Rewritten the notification system. The API did not change but it's now much more reliable
  * Added support for switching auto-refresh on and off (Realm.setAutoRefresh)
  * Added RealmBaseAdapter and an example using it
  * Added deleteFromRealm() method to RealmObject

0.72.0 (27 Oct 2014)
  * Extended sorting support to more types: boolean, byte, short, int, long, float, double, Date, and String
    fields are now supported
  * Better support for Java 7 and 8 in the annotations processor
  * Better support for the Eclipse annotations processor
  * Added Eclipse support to the distribution folder
  * Added Realm.cancelTransaction() to cancel/abort/rollback a write transaction
  * Faster implementation of RealmQuery.findFirst()
  * Upgraded core to 0.85.1 (deep copying of strings in queries; preparation for link queries)
  * Added support for link queries in the form realm.where(Owner.class).equalTo("cat.age", 12).findAll()

0.71.0 (07 Oct 2014)
  * Simplified the release artifact to a single Jar file
  * Added support for Eclipse
  * Added support for deploying to Maven
  * Throw exception if nested write transactions are used (it's not allowed)
  * Javadoc updated
  * Fixed bug in RealmResults: https://github.com/realm/realm-java/issues/453
  * New annotation @Index to add search index to a field (currently only supporting String fields)
  * Made the annotations processor more verbose and strict
  * Adding RealmQuery.count() method
  * Added a new example about concurrency
  * Upgrading to core 0.84.0

0.70.1 (30 Sep 2014)
  * Enable unit testing for the realm project
  * Fixed handling of camel-cased field names

0.70.0 (29 Sep 2014)
  * This is the first public beta release<|MERGE_RESOLUTION|>--- conflicted
+++ resolved
@@ -1,13 +1,10 @@
 0.82
-<<<<<<< HEAD
- * Support async queries
-=======
+ * Support async queries & transaction 
  * Trying to access a deleted Realm object throw throws a proper IllegalStateException.
  * Added in-memory Realm support.
  * Closing realm on another thread different from where it was created now throws an exception.
  * @Index annotation can also be applied to byte/short/int/long/boolean/Date
  now.
->>>>>>> 0b97009c
 
 0.81.1
  * Fixed memory leak causing Realm to never release Realm objects.
